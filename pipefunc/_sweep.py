--- conflicted
+++ resolved
@@ -117,15 +117,11 @@
             for res in product(*vals):
                 combination = dict(zip(names, res))
                 if self.constants is not None:
-<<<<<<< HEAD
                     for key, value in self.constants.items():
                         combination.setdefault(key, value)
-=======
-                    combination.update(self.constants)
                 if self.callables is not None:
                     for key, func in self.callables.items():
                         combination[key] = func(combination)
->>>>>>> fb240571
                 if self.exclude is None or not self.exclude(combination):
                     yield combination
         else:
@@ -138,15 +134,11 @@
             for combo in product(*product_parts):
                 combination = {k: v for item in combo for k, v in item.items()}
                 if self.constants is not None:
-<<<<<<< HEAD
                     for key, value in self.constants.items():
                         combination.setdefault(key, value)
-=======
-                    combination.update(self.constants)
                 if self.callables is not None:
                     for key, func in self.callables.items():
                         combination[key] = func(combination)
->>>>>>> fb240571
                 if self.exclude is None or not self.exclude(combination):
                     yield combination
 
