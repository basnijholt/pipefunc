--- conflicted
+++ resolved
@@ -29,17 +29,14 @@
 from pipefunc._pipefunc import PipeFunc
 from pipefunc._plotting import visualize, visualize_holoviews
 from pipefunc._simplify import _combine_nodes, _get_signature, _wrap_dict_to_tuple
-<<<<<<< HEAD
 from pipefunc._utils import (
     at_least_tuple,
     common_in_sets,
     generate_filename_from_dict,
     handle_error,
     join_overlapping_sets,
+    table,
 )
-=======
-from pipefunc._utils import at_least_tuple, generate_filename_from_dict, handle_error, table
->>>>>>> 82c3cd95
 from pipefunc.exceptions import UnusedParametersError
 from pipefunc.map._mapspec import (
     ArraySpec,
