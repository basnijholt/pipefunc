# This file is part of the pipefunc package.
# Originally, it is based on code from the `aiida-dynamic-workflows` package.
# Its license can be found in the LICENSE file in this folder.

from __future__ import annotations

import concurrent.futures
import itertools
from pathlib import Path
from typing import TYPE_CHECKING, Any, Sequence

import cloudpickle
import numpy as np

from pipefunc._utils import dump, load, prod
from pipefunc.map._mapspec import shape_to_strides

if TYPE_CHECKING:
    from collections.abc import Iterator


def read(name: str | Path) -> bytes:
    """Load file contents as a bytestring."""
    with open(name, "rb") as f:  # noqa: PTH123
        return f.read()


FILENAME_TEMPLATE = "__{:d}__.pickle"


def _full_shape(
    shape: tuple[int, ...],
    internal_shape: tuple[int, ...],
    shape_mask: tuple[bool, ...],
) -> tuple[int, ...]:
    full_shape = []
    shape_index = 0
    internal_shape_index = 0
    for mask in shape_mask:
        if mask:
            full_shape.append(shape[shape_index])
            shape_index += 1
        else:
            full_shape.append(internal_shape[internal_shape_index])
            internal_shape_index += 1
    return tuple(full_shape)


class FileArray:
    """Array interface to a folder of files on disk.

    __getitem__ returns "np.ma.masked" for non-existent files.
    """

    def __init__(
        self,
        folder: str | Path,
        shape: Sequence[int],
        strides: Sequence[int] | None = None,
        filename_template: str = FILENAME_TEMPLATE,
        shape_mask: Sequence[bool] | None = None,
        internal_shape: Sequence[int] | None = None,
    ) -> None:
        if (shape_mask is None) ^ (internal_shape is None):
            msg = "internal_shape must be provided if shape_mask is provided"
            raise ValueError(msg)
        if shape_mask is not None and len(shape_mask) != len(shape) + len(internal_shape):  # type: ignore[arg-type]
            msg = "shape_mask must have the same length as shape + internal_shape"
            raise ValueError(msg)
        self.folder = Path(folder).absolute()
        self.folder.mkdir(parents=True, exist_ok=True)
        self.shape = tuple(shape)
        self.strides = shape_to_strides(self.shape) if strides is None else tuple(strides)
        self.filename_template = str(filename_template)
        self.shape_mask = tuple(shape_mask) if shape_mask is not None else (True,) * len(shape)
        self.internal_shape = tuple(internal_shape) if internal_shape is not None else ()

    @property
    def size(self) -> int:
        """Return number of elements in the array."""
        return prod(self.shape)

    @property
    def rank(self) -> int:
        """Return the rank of the array."""
        return len(self.shape)

    def _normalize_key(
        self,
        key: tuple[int | slice, ...],
        *,
        for_dump: bool = False,
    ) -> tuple[int | slice, ...]:
        if not isinstance(key, tuple):
            key = (key,)

        expected_rank = sum(self.shape_mask) if for_dump else len(self.shape_mask)

        if len(key) != expected_rank:
            msg = (
                f"Too many indices for array: array is {expected_rank}-dimensional, "
                f"but {len(key)} were indexed"
            )
            raise IndexError(msg)

        normalized_key: list[int | slice] = []
        shape_index = 0
        internal_shape_index = 0

        for axis, (mask, k) in enumerate(zip(self.shape_mask, key)):
            if mask:
                axis_size = self.shape[shape_index]
                shape_index += 1
            else:
                axis_size = self.internal_shape[internal_shape_index]
                internal_shape_index += 1

            if isinstance(k, slice):
                normalized_key.append(k)
            else:
                normalized_k = k if k >= 0 else (k + axis_size)
                if not (0 <= normalized_k < axis_size):
                    msg = f"Index {k} is out of bounds for axis {axis} with size {axis_size}"
                    raise IndexError(msg)
                normalized_key.append(normalized_k)

        return tuple(normalized_key)

    def _index_to_file(self, index: int) -> Path:
        """Return the filename associated with the given index."""
        return self.folder / self.filename_template.format(index)

    def _key_to_file(self, key: tuple[int, ...]) -> Path:
        """Return the filename associated with the given key."""
        index = sum(k * s for k, s in zip(key, self.strides))
        return self._index_to_file(index)

    def get_from_index(self, index: int) -> Any:
        """Return the data associated with the given linear index."""
        return load(self._index_to_file(index))

    def has_index(self, index: int) -> bool:
        """Return whether the given linear index exists."""
        return self._index_to_file(index).is_file()

    def _files(self) -> Iterator[Path]:
        """Yield all the filenames that constitute the data in this array."""
        return (self._key_to_file(x) for x in self._iterate_shape_indices(self.shape))

    def _slice_indices(self, key: tuple[int | slice, ...]) -> list[range]:
        slice_indices = []
        shape_index = 0
        internal_shape_index = 0
        normalized_key = self._normalize_key(key)
        for k, m in zip(normalized_key, self.shape_mask):
<<<<<<< HEAD
            if m:
                if isinstance(k, slice):
                    slice_indices.append(
                        range(*k.indices(self.shape[shape_index])),
                    )
                else:
                    slice_indices.append(range(k, k + 1))
                shape_index += 1
            else:
                if isinstance(k, slice):
                    slice_indices.append(
                        range(*k.indices(self.internal_shape[internal_shape_index])),
                    )
                else:
                    slice_indices.append(range(k, k + 1))
                internal_shape_index += 1
        return slice_indices

    def _iterate_shape_indices(self, shape: tuple[int, ...]) -> Iterator[tuple[int, ...]]:
        return itertools.product(*map(range, shape))

    def _construct_full_index(
        self,
        external_index: tuple[int, ...],
        internal_index: tuple[int, ...],
    ) -> tuple[int, ...]:
        full_index = []
        external_idx = 0
        internal_idx = 0
        for m in self.shape_mask:
            if m:
                full_index.append(external_index[external_idx])
                external_idx += 1
            else:
                full_index.append(internal_index[internal_idx])
                internal_idx += 1
        return tuple(full_index)

    def __getitem__(self, key: tuple[int | slice, ...]) -> Any:
        normalized_key = self._normalize_key(key)
        external_indices = tuple(i for i, m in zip(normalized_key, self.shape_mask) if m)
        internal_indices = tuple(i for i, m in zip(normalized_key, self.shape_mask) if not m)

=======
            shape = self.shape if m else self.internal_shape
            index = shape_index if m else internal_shape_index

            if isinstance(k, slice):
                slice_indices.append(range(*k.indices(shape[index])))
            else:
                slice_indices.append(range(k, k + 1))

            if m:
                shape_index += 1
            else:
                internal_shape_index += 1

        return slice_indices

    def _iterate_shape_indices(self, shape: tuple[int, ...]) -> Iterator[tuple[int, ...]]:
        return itertools.product(*map(range, shape))

    def _construct_full_index(
        self,
        external_index: tuple[int, ...],
        internal_index: tuple[int, ...],
    ) -> tuple[int, ...]:
        full_index = []
        external_idx = 0
        internal_idx = 0
        for m in self.shape_mask:
            if m:
                full_index.append(external_index[external_idx])
                external_idx += 1
            else:
                full_index.append(internal_index[internal_idx])
                internal_idx += 1
        return tuple(full_index)

    def __getitem__(self, key: tuple[int | slice, ...]) -> Any:
        normalized_key = self._normalize_key(key)
        external_indices = tuple(i for i, m in zip(normalized_key, self.shape_mask) if m)
        internal_indices = tuple(i for i, m in zip(normalized_key, self.shape_mask) if not m)

>>>>>>> dccddf3f
        if any(isinstance(k, slice) for k in normalized_key):
            slice_indices = self._slice_indices(key)
            sliced_data = []
            sliced_mask = []

            for index in itertools.product(*slice_indices):
                file_key = tuple(i for i, m in zip(index, self.shape_mask) if m)
                file = self._key_to_file(file_key)
                if file.is_file():
                    sub_array = load(file)
                    internal_index = tuple(i for i, m in zip(index, self.shape_mask) if not m)
                    if internal_index:
<<<<<<< HEAD
=======
                        sub_array = np.asarray(sub_array)  # could be a list
>>>>>>> dccddf3f
                        sliced_sub_array = sub_array[internal_index]
                        sliced_data.append(sliced_sub_array)
                    else:
                        sliced_data.append(sub_array)
                    sliced_mask.append(False)
                else:
                    sliced_data.append(np.ma.masked)
                    sliced_mask.append(True)

            sliced_array: np.ndarray = np.array(sliced_data, dtype=object)
            mask: np.ndarray = np.array(sliced_mask, dtype=bool)
            sliced_array = np.ma.masked_array(sliced_array, mask=mask)

            new_shape = tuple(
                len(range_)
                for k, range_ in zip(normalized_key, slice_indices)
                if isinstance(k, slice)
            )
            return sliced_array.reshape(new_shape)

        file = self._key_to_file(external_indices)  # type: ignore[arg-type]
        if not file.is_file():
            return np.ma.masked

        sub_array = load(file)
        if internal_indices:
            return sub_array[internal_indices]
        return sub_array

<<<<<<< HEAD
    def to_array(self, *, splat_internal: bool = False) -> np.ma.core.MaskedArray:
=======
    def to_array(self, *, splat_internal: bool | None = None) -> np.ma.core.MaskedArray:
>>>>>>> dccddf3f
        """Return a masked numpy array containing all the data.

        The returned numpy array has dtype "object" and a mask for
        masking out missing data.

        Parameters
        ----------
        splat_internal : bool
            If True, the internal array dimensions will be splatted out.
<<<<<<< HEAD
=======
            If None, it will happen if and only if `internal_shape` is provided.
>>>>>>> dccddf3f

        Returns
        -------
        np.ma.core.MaskedArray
            The array containing all the data.

        """
        if splat_internal is None:
            splat_internal = bool(self.internal_shape)

        items = _load_all(map(self._index_to_file, range(self.size)))

        if not splat_internal:
            arr = np.empty(self.size, dtype=object)  # type: ignore[var-annotated]
            arr[:] = items
            mask = self._mask_list()
            return np.ma.array(arr, mask=mask, dtype=object).reshape(self.shape)

        if not self.internal_shape:
            msg = "internal_shape must be provided if splat_internal is True"
            raise ValueError(msg)

        full_shape = _full_shape(self.shape, self.internal_shape, self.shape_mask)
        arr = np.empty(full_shape, dtype=object)  # type: ignore[var-annotated]
        full_mask = np.empty(full_shape, dtype=bool)  # type: ignore[var-annotated]

        for external_index in self._iterate_shape_indices(self.shape):
            file = self._key_to_file(external_index)

            if file.is_file():
                sub_array = load(file)
<<<<<<< HEAD
=======
                sub_array = np.asarray(sub_array)  # could be a list
>>>>>>> dccddf3f
                for internal_index in self._iterate_shape_indices(self.internal_shape):
                    full_index = self._construct_full_index(external_index, internal_index)
                    arr[full_index] = sub_array[internal_index]
                    full_mask[full_index] = False
            else:
                for internal_index in self._iterate_shape_indices(self.internal_shape):
                    full_index = self._construct_full_index(external_index, internal_index)
                    arr[full_index] = np.ma.masked
                    full_mask[full_index] = True
        return np.ma.array(arr, mask=full_mask, dtype=object)

    def _mask_list(self) -> list[bool]:
        return [not self._index_to_file(i).is_file() for i in range(self.size)]

    @property
    def mask(self) -> np.ma.core.MaskedArray:
        """Return a masked numpy array containing the mask.

        The returned numpy array has dtype "bool" and a mask for
        masking out missing data.
        """
        mask = self._mask_list()
        return np.ma.array(mask, mask=mask, dtype=bool).reshape(self.shape)

    def dump(self, key: tuple[int | slice, ...], value: Any) -> None:
        """Dump 'value' into the file associated with 'key'.

        Examples
        --------
        >>> arr = FileArray(...)
        >>> arr.dump((2, 1, 5), dict(a=1, b=2))

        """
        key = self._normalize_key(key, for_dump=True)
        if not any(isinstance(k, slice) for k in key):
            dump(value, self._key_to_file(key))  # type: ignore[arg-type]
            return

        for index in itertools.product(*self._slice_indices(key)):
            file = self._key_to_file(index)
            dump(value, file)


def _load_all(filenames: Iterator[Path]) -> list[Any]:
    def maybe_read(f: Path) -> Any | None:
        return read(f) if f.is_file() else None

    def maybe_load(x: str | None) -> Any | None:
        return cloudpickle.loads(x) if x is not None else None

    # Delegate file reading to the threadpool but deserialize sequentially,
    # as this is pure Python and CPU bound
    with concurrent.futures.ThreadPoolExecutor() as tex:
        return [maybe_load(x) for x in tex.map(maybe_read, filenames)]<|MERGE_RESOLUTION|>--- conflicted
+++ resolved
@@ -153,23 +153,19 @@
         internal_shape_index = 0
         normalized_key = self._normalize_key(key)
         for k, m in zip(normalized_key, self.shape_mask):
-<<<<<<< HEAD
+            shape = self.shape if m else self.internal_shape
+            index = shape_index if m else internal_shape_index
+
+            if isinstance(k, slice):
+                slice_indices.append(range(*k.indices(shape[index])))
+            else:
+                slice_indices.append(range(k, k + 1))
+
             if m:
-                if isinstance(k, slice):
-                    slice_indices.append(
-                        range(*k.indices(self.shape[shape_index])),
-                    )
-                else:
-                    slice_indices.append(range(k, k + 1))
                 shape_index += 1
             else:
-                if isinstance(k, slice):
-                    slice_indices.append(
-                        range(*k.indices(self.internal_shape[internal_shape_index])),
-                    )
-                else:
-                    slice_indices.append(range(k, k + 1))
                 internal_shape_index += 1
+
         return slice_indices
 
     def _iterate_shape_indices(self, shape: tuple[int, ...]) -> Iterator[tuple[int, ...]]:
@@ -197,48 +193,6 @@
         external_indices = tuple(i for i, m in zip(normalized_key, self.shape_mask) if m)
         internal_indices = tuple(i for i, m in zip(normalized_key, self.shape_mask) if not m)
 
-=======
-            shape = self.shape if m else self.internal_shape
-            index = shape_index if m else internal_shape_index
-
-            if isinstance(k, slice):
-                slice_indices.append(range(*k.indices(shape[index])))
-            else:
-                slice_indices.append(range(k, k + 1))
-
-            if m:
-                shape_index += 1
-            else:
-                internal_shape_index += 1
-
-        return slice_indices
-
-    def _iterate_shape_indices(self, shape: tuple[int, ...]) -> Iterator[tuple[int, ...]]:
-        return itertools.product(*map(range, shape))
-
-    def _construct_full_index(
-        self,
-        external_index: tuple[int, ...],
-        internal_index: tuple[int, ...],
-    ) -> tuple[int, ...]:
-        full_index = []
-        external_idx = 0
-        internal_idx = 0
-        for m in self.shape_mask:
-            if m:
-                full_index.append(external_index[external_idx])
-                external_idx += 1
-            else:
-                full_index.append(internal_index[internal_idx])
-                internal_idx += 1
-        return tuple(full_index)
-
-    def __getitem__(self, key: tuple[int | slice, ...]) -> Any:
-        normalized_key = self._normalize_key(key)
-        external_indices = tuple(i for i, m in zip(normalized_key, self.shape_mask) if m)
-        internal_indices = tuple(i for i, m in zip(normalized_key, self.shape_mask) if not m)
-
->>>>>>> dccddf3f
         if any(isinstance(k, slice) for k in normalized_key):
             slice_indices = self._slice_indices(key)
             sliced_data = []
@@ -251,10 +205,7 @@
                     sub_array = load(file)
                     internal_index = tuple(i for i, m in zip(index, self.shape_mask) if not m)
                     if internal_index:
-<<<<<<< HEAD
-=======
                         sub_array = np.asarray(sub_array)  # could be a list
->>>>>>> dccddf3f
                         sliced_sub_array = sub_array[internal_index]
                         sliced_data.append(sliced_sub_array)
                     else:
@@ -284,11 +235,7 @@
             return sub_array[internal_indices]
         return sub_array
 
-<<<<<<< HEAD
-    def to_array(self, *, splat_internal: bool = False) -> np.ma.core.MaskedArray:
-=======
     def to_array(self, *, splat_internal: bool | None = None) -> np.ma.core.MaskedArray:
->>>>>>> dccddf3f
         """Return a masked numpy array containing all the data.
 
         The returned numpy array has dtype "object" and a mask for
@@ -298,10 +245,7 @@
         ----------
         splat_internal : bool
             If True, the internal array dimensions will be splatted out.
-<<<<<<< HEAD
-=======
             If None, it will happen if and only if `internal_shape` is provided.
->>>>>>> dccddf3f
 
         Returns
         -------
@@ -333,10 +277,7 @@
 
             if file.is_file():
                 sub_array = load(file)
-<<<<<<< HEAD
-=======
                 sub_array = np.asarray(sub_array)  # could be a list
->>>>>>> dccddf3f
                 for internal_index in self._iterate_shape_indices(self.internal_shape):
                     full_index = self._construct_full_index(external_index, internal_index)
                     arr[full_index] = sub_array[internal_index]
