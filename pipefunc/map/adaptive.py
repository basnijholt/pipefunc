"""Provides functions to create adaptive learners for a pipeline."""

from __future__ import annotations

import functools
from dataclasses import dataclass
from pathlib import Path
from typing import TYPE_CHECKING, Any, Tuple, Union

import adaptive
import numpy as np

from pipefunc._utils import at_least_tuple, prod
from pipefunc.map._mapspec import MapSpec
from pipefunc.map._run import (
    _func_kwargs,
    _mask_fixed_axes,
    _maybe_load_single_output,
    _MockPipeline,
    _process_task,
    _run_iteration_and_process,
    _submit_single,
    _validate_fixed_indices,
    run,
)
from pipefunc.map._run_info import RunInfo

if TYPE_CHECKING:
    import sys

<<<<<<< HEAD
    import numpy.typing as npt

    from pipefunc import PipeFunc, Pipeline, Sweep
=======
    from pipefunc import PipeFunc, Pipeline
>>>>>>> b0af5484
    from pipefunc.map._storage_base import StorageBase
    from pipefunc.sweep import Sweep

    if sys.version_info < (3, 10):  # pragma: no cover
        from typing_extensions import TypeAlias
    else:
        from typing import TypeAlias


_OUTPUT_TYPE: TypeAlias = Union[str, Tuple[str, ...]]


def create_learners(
    pipeline: Pipeline,
    inputs: dict[str, Any],
    run_folder: str | Path,
    internal_shapes: dict[str, int | tuple[int, ...]] | None = None,
    *,
    storage: str = "file_array",
    return_output: bool = False,
    cleanup: bool = True,
    fixed_indices: dict[str, int | slice] | None = None,
) -> list[dict[_OUTPUT_TYPE, adaptive.SequenceLearner]]:
    """Create adaptive learners for a single `Pipeline.map` call.

    Creates a learner for each function node in the graph. Which means that
    the returned lists of learners have to be executed in order.
    If a single list contains multiple learners, they can be executed in
    parallel.

    Parameters
    ----------
    pipeline
        The pipeline to create learners for.
    inputs
        The inputs to the pipeline, the same as passed to `pipeline.map`.
    run_folder
        The folder to store the run information.
    internal_shapes
        The internal shapes to use for the run.
    storage
        The storage class to use for the file arrays. The default is `file_array`.
        Can use any registered storage class. See `pipefunc.map.storage_registry`.
    return_output
        Whether to return the output of the function in the learner.
    cleanup
        Whether to clean up the `run_folder`.
    fixed_indices
        A dictionary mapping axes names to indices that should be fixed for the run.
        If not provided, all indices are iterated over.

    Returns
    -------
        A list of dictionaries where the keys are the output names of the
        functions and the values are the corresponding adaptive learners. As noted
        above, the learners have to be executed in order.

    """
    _validate_fixed_indices(fixed_indices, inputs, pipeline)
    run_folder = Path(run_folder)
    run_info = RunInfo.create(
        run_folder,
        pipeline,
        inputs,
        internal_shapes,
        storage=storage,
        cleanup=cleanup,
    )
    run_info.dump(run_folder)
    store = run_info.init_store()
    learners = []
    for gen in pipeline.topological_generations.function_lists:
        _learners = {}
        for func in gen:
            _learners[func.output_name] = _learner(
                func=func,
                run_info=run_info,
                run_folder=run_folder,
                store=store,
                fixed_indices=fixed_indices,
                return_output=return_output,
            )
        learners.append(_learners)
    return learners


def _learner(
    func: PipeFunc,
    run_info: RunInfo,
    run_folder: Path,
    store: dict[str, StorageBase],
    fixed_indices: dict[str, int | slice] | None,
    *,
    return_output: bool,
) -> adaptive.SequenceLearner:
    if func.mapspec and func.mapspec.inputs:
        f = functools.partial(
            _execute_iteration_in_map_spec,
            func=func,
            run_info=run_info,
            run_folder=run_folder,
            store=store,
            return_output=return_output,
        )
        shape = run_info.shapes[func.output_name]
        mask = run_info.shape_masks[func.output_name]
        sequence = _sequence(fixed_indices, func.mapspec, shape, mask)
    else:
        f = functools.partial(
            _execute_iteration_in_single,
            func=func,
            run_info=run_info,
            run_folder=run_folder,
            store=store,
            return_output=return_output,
        )
        sequence = [None]  # type: ignore[list-item,assignment]
    return adaptive.SequenceLearner(f, sequence)


def _sequence(
    fixed_indices: dict[str, int | slice] | None,
    mapspec: MapSpec,
    shape: tuple[int, ...],
    mask: tuple[bool, ...],
) -> npt.NDArray[np.int_]:
    if fixed_indices is None:
        return np.arange(prod(shape))
    fixed_mask = _mask_fixed_axes(fixed_indices, mapspec, shape, mask)
    assert fixed_mask is not None
    assert len(fixed_mask) == prod(shape)
    full_sequence = np.arange(len(fixed_mask))

    return full_sequence[fixed_mask]


def flatten_learners(
    learners_dicts: list[dict[_OUTPUT_TYPE, adaptive.SequenceLearner]],
) -> dict[_OUTPUT_TYPE, adaptive.SequenceLearner]:
    """Flatten the list of dictionaries of learners into a single dictionary."""
    return {k: v for learner_dict in learners_dicts for k, v in learner_dict.items()}


def _execute_iteration_in_single(
    _: Any,
    func: PipeFunc,
    run_info: RunInfo,
    run_folder: Path,
    store: dict[str, StorageBase],
    *,
    return_output: bool = False,
) -> Any | None:
    """Execute a single iteration of a single function.

    Meets the requirements of `adaptive.SequenceLearner`.
    """
    output, exists = _maybe_load_single_output(func, run_folder, return_output=return_output)
    if exists:
        return output
    kwargs = _func_kwargs(
        func,
        run_info.input_paths,
        run_info.shapes,
        run_info.shape_masks,
        store,
        run_folder,
    )
    task = _submit_single(func, kwargs, run_folder)
    result = _process_task(
        func,
        task,
        run_folder,
        store,
        kwargs,
    )
    if not return_output:
        return None
    output = tuple(result[name].output for name in at_least_tuple(func.output_name))
    return output if isinstance(func.output_name, tuple) else output[0]


def _execute_iteration_in_map_spec(
    index: int,
    func: PipeFunc,
    run_info: RunInfo,
    run_folder: Path,
    store: dict[str, StorageBase],
    *,
    return_output: bool = False,
) -> tuple[Any, ...] | None:
    """Execute a single iteration of a map spec.

    Performs a single iteration of the code in `_execute_map_spec`, however,
    it does not keep and return the output. This is meant to be used in the
    parallel execution of the map spec.

    Meets the requirements of `adaptive.SequenceLearner`.
    """
    file_arrays = [store[o] for o in at_least_tuple(func.output_name)]
    # Load the data if it exists
    if all(arr.has_index(index) for arr in file_arrays):
        if not return_output:
            return None
        return tuple(arr.get_from_index(index) for arr in file_arrays)
    # Otherwise, run the function
    assert isinstance(func.mapspec, MapSpec)
    kwargs = _func_kwargs(
        func,
        run_info.input_paths,
        run_info.shapes,
        run_info.shape_masks,
        store,
        run_folder,
    )
    shape = run_info.shapes[func.output_name]
    mask = run_info.shape_masks[func.output_name]
    outputs = _run_iteration_and_process(index, func, kwargs, shape, mask, file_arrays)
    return outputs if return_output else None


@dataclass
class _MapWrapper:
    """Wraps the `pipefunc.map.run` function and makes it a callable with a single unused argument.

    Uses a `_MockPipeline` that contains all the required information to run the pipeline but is
    cheaper to serialize and pass around.
    """

    mock_pipeline: _MockPipeline
    inputs: dict[str, Any]
    run_folder: Path
    internal_shapes: dict[str, int | tuple[int, ...]] | None
    parallel: bool
    cleanup: bool

    def __call__(self, _: Any) -> None:
        """Run the pipeline."""
        run(
            self.mock_pipeline,  # type: ignore[arg-type]
            self.inputs,
            self.run_folder,
            self.internal_shapes,
            parallel=self.parallel,
            cleanup=self.cleanup,
        )


def create_learners_from_sweep(
    pipeline: Pipeline,
    sweep: Sweep,
    run_folder: str | Path,
    internal_shapes: dict[str, int | tuple[int, ...]] | None = None,
    *,
    parallel: bool = True,
    cleanup: bool = True,
) -> tuple[list[adaptive.SequenceLearner], list[Path]]:
    """Create adaptive learners for a sweep.

    Creates an `adaptive.SequenceLearner` for each sweep run. These learners
    have a single iteration that executes the map in parallel. This means
    that here we rely on the internal parallelization of the pipeline. Each
    learner is fully independent of the others, and they can be executed in
    parallel.

    Note that this only parallelizes the nodes with a `MapSpec`, the rest of
    the nodes are executed in order. Only use this if the sequential execution
    of the nodes is not a bottleneck.

    Parameters
    ----------
    pipeline
        The pipeline to create learners for.
    sweep
        The sweep to create learners for, must generate `input` dictionaries as
        expected by `pipeline.map`.
    run_folder
        The folder to store the run information. Each sweep run will be stored in
        a subfolder of this folder.
    internal_shapes
        The internal shapes to use for the run, as expected by `pipeline.map`.
    parallel
        Whether to run the map in parallel.
    cleanup
        Whether to clean up the `run_folder`.

    Returns
    -------
        A tuple of lists where the first list contains the learners and the second
        list contains the run folders for each sweep run.

    """
    run_folder = Path(run_folder)
    learners = []
    folders = []
    max_digits = len(str(len(sweep) - 1))
    for i, inputs in enumerate(sweep):
        sweep_run = run_folder / f"sweep_{str(i).zfill(max_digits)}"
        mock_pipeline = _MockPipeline.from_pipeline(pipeline)
        f = _MapWrapper(mock_pipeline, inputs, sweep_run, internal_shapes, parallel, cleanup)
        learner = adaptive.SequenceLearner(f, sequence=[None])
        learners.append(learner)
        folders.append(sweep_run)
    return learners, folders<|MERGE_RESOLUTION|>--- conflicted
+++ resolved
@@ -28,13 +28,9 @@
 if TYPE_CHECKING:
     import sys
 
-<<<<<<< HEAD
     import numpy.typing as npt
 
-    from pipefunc import PipeFunc, Pipeline, Sweep
-=======
     from pipefunc import PipeFunc, Pipeline
->>>>>>> b0af5484
     from pipefunc.map._storage_base import StorageBase
     from pipefunc.sweep import Sweep
 
