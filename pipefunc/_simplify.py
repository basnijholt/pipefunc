from __future__ import annotations

import warnings
from collections import OrderedDict
from typing import TYPE_CHECKING, TypeAlias, Union

import networkx as nx

<<<<<<< HEAD
from pipefunc._pipefunc import NestedPipeFunc
=======
from pipefunc._pipefunc import PipeFunc
from pipefunc._utils import at_least_tuple
>>>>>>> a5795b73

if TYPE_CHECKING:
    import networkx as nx

    from pipefunc._pipeline import Pipeline


_OUTPUT_TYPE: TypeAlias = Union[str, tuple[str, ...]]


def _identify_combinable_nodes(
    func: PipeFunc,
    graph: nx.DiGraph,
    all_root_args: dict[_OUTPUT_TYPE, tuple[str, ...]],
    *,
    conservatively_combine: bool = False,
) -> dict[PipeFunc, set[PipeFunc]]:
    """Identify which function nodes can be combined into a single function.

    This method identifies the PipeFuncs in the execution graph that
    can be combined into a single function. The criterion for combinability
    is that the functions share the same root arguments.

    Parameters
    ----------
    graph
        The directed graph of the pipeline functions and input arguments.
    all_root_args
        A dictionary where each key is the output name of a function in the
        pipeline, and the value is a tuple of root arguments for that function.
    func
        The function in the pipeline function we are starting
        the search from.
    conservatively_combine
        If True, only combine a function node with its predecessors if all
        of its predecessors have the same root arguments as the function
        node itself. If False, combine a function node with its predecessors
        if any of its predecessors have the same root arguments as the
        function node.

    Returns
    -------
        A dictionary where each key is a PipeFunc that can be
        combined with others. The value associated with each key is a set of
        PipeFuncs that can be combined with the key function.

    Notes
    -----
    This function works by performing a depth-first search through the
    pipeline's execution graph. Starting from the PipeFunc
    corresponding to the `output_name`, it goes through each predecessor in
    the graph (functions that need to be executed before the current one).
    For each predecessor function, it recursively checks if it can be
    combined with others by comparing their root arguments.

    If a function's root arguments are identical to the head function's root
    arguments, it is considered combinable and added to the set of
    combinable functions for the head. If `conservatively_combine=True` and
    all predecessor functions are combinable, the head function and its set
    of combinable functions are added to the `combinable_nodes` dictionary.
    If `conservatively_combine=False` and any predecessor function is
    combinable, the head function and its set of combinable functions are
    added to the `combinable_nodes` dictionary.

    The function 'head' in the nested function `_recurse` represents the
    current function being checked in the execution graph.

    """
    # Nested function _recurse performs the depth-first search and updates the
    # `combinable_nodes` dictionary.

    def _recurse(head: PipeFunc) -> None:
        head_args = all_root_args[head.output_name]
        funcs = set()
        i = 0
        for node in graph.predecessors(head):
            if not isinstance(node, PipeFunc):
                continue
            if node.mapspec is not None:
                msg = "`PipeFunc`s with `mapspec` cannot be simplified currently."
                raise NotImplementedError(msg)
            i += 1
            _recurse(node)
            node_args = all_root_args[node.output_name]
            if node_args == head_args:
                funcs.add(node)
        if funcs and (not conservatively_combine or i == len(funcs)):
            combinable_nodes[head] = funcs

    combinable_nodes: dict[PipeFunc, set[PipeFunc]] = {}
    _recurse(func)
    return combinable_nodes


def _combine_nodes(
    combinable_nodes: dict[PipeFunc, set[PipeFunc]],
) -> dict[PipeFunc, set[PipeFunc]]:
    """Reduce the dictionary of combinable nodes to a minimal set.

    The input dictionary `combinable_nodes` indicates which nodes
    (functions in the pipeline) can be combined together. The dictionary
    keys are PipeFunc objects, and the values are sets of
    PipeFunc objects that the key depends on and can be
    combined with. For example,
    if `combinable_nodes = {f6: {f5}, f5: {f1, f4}}`, it means that `f6`
    can be combined with `f5`, and `f5` can be combined with `f1` and `f4`.

    This method simplifies the input dictionary by iteratively checking each
    node in the dictionary to see if it is a dependency of any other nodes.
    If it is, the method replaces that dependency with the node's own
    dependencies and removes the node from the dictionary. For example, if
    `f5` is found to be a dependency of `f6`, then `f5` is replaced by its
    own dependencies `{f1, f4}` in the `f6` entry,  and the `f5` entry is
    removed from the dictionary. This results in a new
    dictionary, `{f6: {f1, f4}}`.

    The aim is to get a dictionary where each node only depends on nodes
    that cannot be further combined. This simplified dictionary is useful for
    constructing a simplified graph of the computation.

    Parameters
    ----------
    combinable_nodes
        A dictionary where the keys are PipeFunc objects, and the
        values are sets of PipeFunc objects that can be combined
        with the key.

    Returns
    -------
        A simplified dictionary where each node only depends on nodes
        that cannot be further combined.

    """
    combinable_nodes = OrderedDict(combinable_nodes)
    for _ in range(len(combinable_nodes)):
        node, deps = combinable_nodes.popitem(last=False)
        added_nodes = []
        for _node, _deps in list(combinable_nodes.items()):
            if node in _deps:
                combinable_nodes[_node] |= deps
                added_nodes.append(_node)
        if not added_nodes:
            combinable_nodes[node] = deps
    return dict(combinable_nodes)


def _func_node_colors(
    functions: list[PipeFunc],
    combinable_nodes: dict[PipeFunc, set[PipeFunc]],
) -> list[str]:
    combinable_nodes = _combine_nodes(combinable_nodes)
    func_node_colors = []
    node_sets = [{k, *v} for k, v in combinable_nodes.items()]
    color_index = len(node_sets)  # for non-combinable nodes
    for node in functions:
        i = next(
            (i for i, nodes in enumerate(node_sets) if node in nodes),
            None,
        )
        if i is not None:
            func_node_colors.append(f"C{i}")
        else:
            func_node_colors.append(f"C{color_index}")
            color_index += 1
    return func_node_colors


def simplified_pipeline(
    functions: list[PipeFunc],
    graph: nx.DiGraph,
    all_root_args: dict[_OUTPUT_TYPE, tuple[str, ...]],
    node_mapping: dict[_OUTPUT_TYPE, PipeFunc | str],
    output_name: _OUTPUT_TYPE,
    *,
    conservatively_combine: bool = False,
) -> Pipeline:
    """Simplify pipeline with combined function nodes.

    Generate a simplified version of the pipeline where combinable function
    nodes have been merged into single function nodes.

    This method identifies combinable nodes in the pipeline's execution
    graph (i.e., functions that share the same root arguments) and merges
    them into single function nodes. This results in a simplified pipeline
    where each key function only depends on nodes that cannot be further
    combined.

    Returns
    -------
        The simplified version of the pipeline.

    Notes
    -----
    The pipeline simplification process works in the following way:

    1.  Identify combinable function nodes in the execution graph by
        checking if they share the same root arguments.
    2.  Simplify the dictionary of combinable nodes by replacing any nodes
        that can be combined with their dependencies.
    3.  Generate the set of nodes to be skipped (those that will be merged).
    4.  Get the input and output signatures for the combined nodes.
    5.  Create new pipeline functions for the combined nodes, and add them
        to the list of new functions.
    6.  Add the remaining (non-combinable) functions to the list of new
        functions.
    7.  Generate a new pipeline with the new functions.

    This process can significantly simplify complex pipelines, making them
    easier to understand and potentially improving performance by simplifying
    function calls.

    """
    from pipefunc import PipeFunc, Pipeline

    func = node_mapping[output_name]
    assert isinstance(func, PipeFunc)
    combinable_nodes = _identify_combinable_nodes(
        func,
        graph,
        all_root_args,
        conservatively_combine=conservatively_combine,
    )
    if not combinable_nodes:
        warnings.warn(
            "No combinable nodes found, the pipeline cannot be simplified.",
            UserWarning,
            stacklevel=2,
        )
    # Simplify the combinable_nodes dictionary by replacing any nodes that
    # can be combined with their own dependencies, so that each key in the
    # dictionary only depends on nodes that cannot be further combined.
    combinable_nodes = _combine_nodes(combinable_nodes)

    to_combine_flat = list(combinable_nodes.keys())
    for v in combinable_nodes.values():
        to_combine_flat.extend(v)

    simple = Pipeline([f for f in functions if f not in to_combine_flat])
    for base, combine in combinable_nodes.items():
        nested = NestedPipeFunc([base, *combine], output_name=base.output_name)
        simple.add(nested)
    return simple<|MERGE_RESOLUTION|>--- conflicted
+++ resolved
@@ -6,12 +6,7 @@
 
 import networkx as nx
 
-<<<<<<< HEAD
-from pipefunc._pipefunc import NestedPipeFunc
-=======
-from pipefunc._pipefunc import PipeFunc
-from pipefunc._utils import at_least_tuple
->>>>>>> a5795b73
+from pipefunc._pipefunc import NestedPipeFunc, PipeFunc
 
 if TYPE_CHECKING:
     import networkx as nx
