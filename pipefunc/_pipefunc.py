"""PipeFunc: A Python library for defining, managing, and executing function pipelines.

This module implements the `PipeFunc` class, which is a function wrapper class for
pipeline functions with additional attributes. It also provides a decorator `pipefunc`
that wraps a function in a `PipeFunc` instance.
These `PipeFunc` objects are used to construct a `pipefunc.Pipeline`.
"""

from __future__ import annotations

import contextlib
import datetime
import functools
import inspect
import os
import warnings
import weakref
from collections.abc import Callable, Sequence
from typing import TYPE_CHECKING, Any, Generic, Literal, TypeAlias, TypeVar, Union

import cloudpickle

from pipefunc._profile import ProfilingStats, ResourceProfiler
from pipefunc._utils import (
    assert_complete_kwargs,
    at_least_tuple,
    clear_cached_properties,
    format_function_call,
)
from pipefunc.lazy import evaluate_lazy
from pipefunc.map._mapspec import ArraySpec, MapSpec, mapspec_axes
from pipefunc.resources import Resources

if TYPE_CHECKING:
    from pipefunc import Pipeline


T = TypeVar("T", bound=Callable[..., Any])
_OUTPUT_TYPE: TypeAlias = Union[str, tuple[str, ...]]
MAX_PARAMS_LEN = 15


class PipeFunc(Generic[T]):
    """Function wrapper class for pipeline functions with additional attributes.

    Parameters
    ----------
    func
        The original function to be wrapped.
    output_name
        The identifier for the output of the wrapped function.
    output_picker
        A function that takes the output of the wrapped function as first argument
        and the ``output_name`` (str) as second argument, and returns the desired output.
        If ``None``, the output of the wrapped function is returned as is.
    renames
        A dictionary mapping from original argument names to new argument names.
    defaults
        Set defaults for parameters. Overwrites any current defaults. Must be in terms
        of the renamed argument names.
    bound
        Bind arguments to the function. These are arguments that are fixed. Even when
        providing different values, the bound values will be used. Must be in terms of
        the renamed argument names.
    profile
        Flag indicating whether the wrapped function should be profiled.
    debug
        Flag indicating whether debug information should be printed.
    cache
        Flag indicating whether the wrapped function should be cached.
    mapspec
        This is a specification for mapping that dictates how input values should
        be merged together. If ``None``, the default behavior is that the input directly
        maps to the output.
    resources
        A dictionary or `Resources` instance containing the resources required
        for the function. This can be used to specify the number of CPUs, GPUs,
        memory, wall time, queue, partition, and any extra job scheduler
        arguments. This is *not* used by the `pipefunc` directly but can be
        used by job schedulers to manage the resources required for the
<<<<<<< HEAD
        function. Alternatively, provide a callable that receives a dict with the
        input values and returns a `Resources` instance.
    pass_resources_as
        If provided, the resources will be passed as the specified argument name to the function.
        For example, if ``pass_resources_as="resources"``, the resources will be passed as
=======
        function.
    resources_variable
        If provided, the resources will be passed as the specified argument name to the function.
        This requires that the function has a parameter with the same name. For example,
        if ``resources_variable="resources"``, the resources will be passed as
>>>>>>> 8763c5f7
        ``resources=resources`` to the function. This can be useful when the function behaves
        differently based on the resources provided.
    scope
        If provided, *all* parameter names and output names of the function will
        be prefixed with the specified scope followed by a dot (``'.'``), e.g., parameter
        ``x`` with scope ``foo`` becomes ``foo.x``. This allows multiple functions in a
        pipeline to have parameters with the same name without conflict. To be selective
        about which parameters and outputs to include in the scope, use the
        `PipeFunc.update_scope` method.

        When providing parameter values for functions that have scopes, they can
        be provided either as a dictionary for the scope, or by using the
        ``f'{scope}.{name}'`` notation. For example,
        a `PipeFunc` instance with scope "foo" and "bar", the parameters
        can be provided as: ``func(foo=dict(a=1, b=2), bar=dict(a=3, b=4))``
        or ``func(**{"foo.a": 1, "foo.b": 2, "bar.a": 3, "bar.b": 4})``.

    Returns
    -------
        A `PipeFunc` instance that wraps the original function with the specified return identifier.

    Examples
    --------
    >>> def add_one(a, b):
    ...     return a + 1, b + 1
    >>> add_one_func = PipeFunc(
    ...     add_one,
    ...     output_name="c",
    ...     renames={"a": "x", "b": "y"},
    ... )
    >>> add_one_func(x=1, y=2)
    (2, 3)
    >>> add_one_func.update_defaults({"x": 1, "y": 1})
    >>> add_one_func()
    (2, 2)

    """

    def __init__(
        self,
        func: T,
        output_name: _OUTPUT_TYPE,
        *,
        output_picker: Callable[[str, Any], Any] | None = None,
        renames: dict[str, str] | None = None,
        defaults: dict[str, Any] | None = None,
        bound: dict[str, Any] | None = None,
        profile: bool = False,
        debug: bool = False,
        cache: bool = False,
        mapspec: str | MapSpec | None = None,
<<<<<<< HEAD
        resources: dict | Resources | Callable[[dict[str, Any]], Resources] | None = None,
        pass_resources_as: str | None = None,
=======
        resources: dict | Resources | None = None,
        resources_variable: str | None = None,
>>>>>>> 8763c5f7
        scope: str | None = None,
    ) -> None:
        """Function wrapper class for pipeline functions with additional attributes."""
        self._pipelines: weakref.WeakSet[Pipeline] = weakref.WeakSet()
        self.func: Callable[..., Any] = func
        self.__name__ = func.__name__
        self._output_name: _OUTPUT_TYPE = output_name
        self.debug = debug
        self.cache = cache
        self.mapspec = _maybe_mapspec(mapspec)
        self._output_picker: Callable[[Any, str], Any] | None = output_picker
        self.profile = profile
        self._renames: dict[str, str] = renames or {}
        self._defaults: dict[str, Any] = defaults or {}
        self._bound: dict[str, Any] = bound or {}
        self._resources = Resources.maybe_from_dict(resources)
        self._default_resources: Resources | None = None  # not settable by user
<<<<<<< HEAD
        self.pass_resources_as = pass_resources_as
=======
        self.resources_variable = resources_variable
>>>>>>> 8763c5f7
        self.profiling_stats: ProfilingStats | None
        if scope is not None:
            self.update_scope(scope, inputs="*", outputs="*")
        self._validate_mapspec()
        self._validate_names()

    @property
    def renames(self) -> dict[str, str]:
        """Return the renames for the function arguments and output name.

        See Also
        --------
        update_renames
            Update the ``renames`` via this method.

        """
        # Is a property to prevent users mutating the renames directly
        return self._renames

    @property
    def bound(self) -> dict[str, Any]:
        """Return the bound arguments for the function. These are arguments that are fixed.

        See Also
        --------
        update_bound
            Update the ``bound`` parameters via this method.

        """
        # Is a property to prevent users mutating `bound` directly
        return self._bound

    @functools.cached_property
    def output_name(self) -> _OUTPUT_TYPE:
        """Return the output name(s) of the wrapped function.

        Returns
        -------
            The output name(s) of the wrapped function.

        """
        return _rename_output_name(self._output_name, self._renames)

    @functools.cached_property
    def parameters(self) -> tuple[str, ...]:
        return tuple(self._renames.get(k, k) for k in self.original_parameters)

    @property
    def original_parameters(self) -> dict[str, inspect.Parameter]:
        """Return the original (before renames) parameters of the wrapped function.

        Returns
        -------
            A mapping of the original parameters of the wrapped function to their
            respective `inspect.Parameter` objects.

        """
        parameters = dict(inspect.signature(self.func).parameters)
        if self.resources_variable is not None:
            del parameters[self.resources_variable]
        return parameters

    @functools.cached_property
    def defaults(self) -> dict[str, Any]:
        """Return the defaults for the function arguments.

        Returns
        -------
            A dictionary of default values for the keyword arguments.

        See Also
        --------
        update_defaults
            Update the ``defaults`` via this method.

        """
        parameters = self.original_parameters
        defaults = {}
        for original_name, v in parameters.items():
            new_name = self._renames.get(original_name, original_name)
            if new_name in self._defaults:
                defaults[new_name] = self._defaults[new_name]
            elif v.default is not inspect.Parameter.empty and new_name not in self._bound:
                defaults[new_name] = v.default
        return defaults

    @functools.cached_property
    def _inverse_renames(self) -> dict[str, str]:
        """Renames from current name to original name."""
        return {v: k for k, v in self._renames.items()}

    @functools.cached_property
    def output_picker(self) -> Callable[[Any, str], Any] | None:
        """Return the output picker function for the wrapped function.

        The output picker function takes the output of the wrapped function as first
        argument and the ``output_name`` (str) as second argument, and returns the
        desired output.
        """
        if self._output_picker is None and isinstance(self.output_name, tuple):
            return functools.partial(_default_output_picker, output_name=self.output_name)
        return self._output_picker

    @property
    def resources(self) -> Resources | Callable[[dict[str, Any]], Resources] | None:
        """Return the resources required for the function, if provided."""
        return Resources.maybe_with_defaults(self._resources, self._default_resources)

    def update_defaults(self, defaults: dict[str, Any], *, overwrite: bool = False) -> None:
        """Update defaults to the provided keyword arguments.

        Parameters
        ----------
        defaults
            A dictionary of default values for the keyword arguments.
        overwrite
            Whether to overwrite the existing defaults. If ``False``, the new
            defaults will be added to the existing defaults.

        """
        self._validate_update(defaults, "defaults", self.parameters)
        if overwrite:
            self._defaults = defaults.copy()
        else:
            self._defaults = dict(self._defaults, **defaults)
        self._clear_internal_cache()

    def update_renames(
        self,
        renames: dict[str, str],
        *,
        update_from: Literal["current", "original"] = "current",
        overwrite: bool = False,
    ) -> None:
        """Update renames to function arguments and ``output_name`` for the wrapped function.

        When renaming the ``output_name`` and if it is a tuple of strings, the
        renames must be provided as individual strings in the tuple.

        Parameters
        ----------
        renames
            A dictionary of renames for the function arguments or ``output_name``.
        update_from
            Whether to update the renames from the ``"current"`` parameter names
            (`PipeFunc.parameters`) or from the ``"original"`` parameter names as
            in the function signature (`PipeFunc.original_parameters`). If also updating
            the ``output_name``, original means the name that was provided to the
            `PipeFunc` instance.
        overwrite
            Whether to overwrite the existing renames. If ``False``, the new
            renames will be added to the existing renames.

        """
        assert update_from in ("current", "original")
        assert all(isinstance(k, str) for k in renames.keys())  # noqa: SIM118
        assert all(isinstance(v, str) for v in renames.values())
        allowed_parameters = tuple(
            self.parameters + at_least_tuple(self.output_name)
            if update_from == "current"
            else tuple(self.original_parameters) + at_least_tuple(self._output_name),
        )
        self._validate_update(renames, "renames", allowed_parameters)
        if update_from == "current":
            # Convert to `renames` in terms of original names
            renames = {
                self._inverse_renames.get(k, k): v
                for k, v in renames.items()
                if k in allowed_parameters
            }
        old_inverse = self._inverse_renames.copy()
        bound_original = {old_inverse.get(k, k): v for k, v in self._bound.items()}
        if overwrite:
            self._renames = renames.copy()
        else:
            self._renames = dict(self._renames, **renames)

        # Update `defaults`
        new_defaults = {}
        for name, value in self._defaults.items():
            if original_name := old_inverse.get(name):
                name = self._renames.get(original_name, original_name)  # noqa: PLW2901
            new_defaults[name] = value
        self._defaults = new_defaults

        # Update `bound`
        new_bound = {}
        for name, value in bound_original.items():
            new_name = self._renames.get(name, name)
            new_bound[new_name] = value
        self._bound = new_bound

        # Update `mapspec`
        if self.mapspec is not None:
            self.mapspec = self.mapspec.rename(old_inverse).rename(self._renames)

        self._clear_internal_cache()

    def update_scope(
        self,
        scope: str | None,
        inputs: set[str] | Literal["*"] | None = None,
        outputs: set[str] | Literal["*"] | None = None,
        exclude: set[str] | None = None,
    ) -> None:
        """Update the scope for the `PipeFunc` by adding (or removing) a prefix to the input and output names.

        This method updates the names of the specified inputs and outputs by adding the provided
        scope as a prefix. The scope is added to the names using the format `f"{scope}.{name}"`.
        If an input or output name already starts with the scope prefix, it remains unchanged.
        If their is an existing scope, it is replaced with the new scope.

        Internally, simply calls `PipeFunc.update_renames` with  ``renames={name: f"{scope}.{name}", ...}``.

        When providing parameter values for functions that have scopes, they can
        be provided either as a dictionary for the scope, or by using the
        ``f'{scope}.{name}'`` notation. For example,
        a `PipeFunc` instance with scope "foo" and "bar", the parameters
        can be provided as: ``func(foo=dict(a=1, b=2), bar=dict(a=3, b=4))``
        or ``func(**{"foo.a": 1, "foo.b": 2, "bar.a": 3, "bar.b": 4})``.

        Parameters
        ----------
        scope
            The scope to set for the inputs and outputs. If ``None``, the scope of inputs and outputs is removed.
        inputs
            Specific input names to include, or "*" to include all inputs. If None, no inputs are included.
        outputs
            Specific output names to include, or "*" to include all outputs. If None, no outputs are included.
        exclude
            Names to exclude from the scope. This can include both inputs and outputs. Can be used with `inputs`
            or `outputs` being "*" to exclude specific names.

        Examples
        --------
        >>> f.update_scope("my_scope", inputs="*", outputs="*")  # Add scope to all inputs and outputs
        >>> f.update_scope("my_scope", "*", "*", exclude={"output1"}) # Add to all except "output1"
        >>> f.update_scope("my_scope", inputs="*", outputs={"output2"})  # Add scope to all inputs and "output2"
        >>> f.update_scope(None, inputs="*", outputs="*")  # Remove scope from all inputs and outputs

        """
        if scope is not None and (
            scope in self.unscoped_parameters or scope in at_least_tuple(self.output_name)
        ):
            msg = f"The provided `{scope=}` cannot be identical to the function input parameters or output name."
            raise ValueError(msg)

        if exclude is None:
            exclude = set()

        if inputs == "*":
            inputs = set(self.parameters)
        elif inputs is None:
            inputs = set()
        else:
            inputs = set(inputs)  # Ensure it is a set

        if outputs == "*":
            outputs = set(at_least_tuple(self.output_name))
        elif outputs is None:
            outputs = set()
        else:
            outputs = set(outputs)  # Ensure it is a set

        all_parameters = (inputs | outputs) - exclude
        assert all_parameters
        renames = {name: _prepend_name_with_scope(name, scope) for name in all_parameters}
        self.update_renames(renames, update_from="current")

    def update_bound(self, bound: dict[str, Any], *, overwrite: bool = False) -> None:
        """Update the bound arguments for the function that are fixed.

        Parameters
        ----------
        bound
            A dictionary of bound arguments for the function.
        overwrite
            Whether to overwrite the existing bound arguments. If ``False``, the new
            bound arguments will be added to the existing bound arguments.

        """
        self._validate_update(bound, "bound", self.parameters)
        if overwrite:
            self._bound = bound.copy()
        else:
            self._bound = dict(self._bound, **bound)
        self._clear_internal_cache()

    def _clear_internal_cache(self) -> None:
        clear_cached_properties(self, PipeFunc)
        for pipeline in self._pipelines:
            pipeline._clear_internal_cache()

    def _validate_update(
        self,
        update: dict[str, Any],
        name: str,
        parameters: tuple[str, ...],
    ) -> None:
        if extra := set(update) - set(parameters):
            msg = (
                f"Unexpected `{name}` arguments: `{extra}`."
                f" The allowed arguments are: `{parameters}`."
                f" The provided arguments are: `{update}`."
            )
            raise ValueError(msg)

        for key, value in update.items():
            _validate_identifier(name, key)
            if name == "renames":
                _validate_identifier(name, value)

    def _validate_names(self) -> None:
        if common := set(self._defaults) & set(self._bound):
            msg = (
                f"The following parameters are both defaults and bound: `{common}`."
                " This is not allowed."
            )
            raise ValueError(msg)
        if not isinstance(self._output_name, str | tuple):
            msg = (
                f"The output name should be a string or a tuple of strings,"
                f" not {type(self._output_name)}."
            )
            raise TypeError(msg)
        self._validate_update(
            self._renames,
            "renames",
            tuple(self.original_parameters) + at_least_tuple(self._output_name),  # type: ignore[arg-type]
        )
        self._validate_update(self._defaults, "defaults", self.parameters)
        self._validate_update(self._bound, "bound", self.parameters)
        for name in at_least_tuple(self.output_name):
            _validate_identifier("output_name", name)

    def copy(self, **update: Any) -> PipeFunc:
        """Create a copy of the `PipeFunc` instance, optionally updating the attributes."""
        kwargs = {
            "func": self.func,
            "output_name": self._output_name,
            "output_picker": self._output_picker,
            "renames": self._renames,
            "defaults": self._defaults,
            "bound": self._bound,
            "profile": self._profile,
            "debug": self.debug,
            "cache": self.cache,
            "mapspec": self.mapspec,
            "resources": self._resources,
            "resources_variable": self.resources_variable,
        }
        assert_complete_kwargs(kwargs, PipeFunc, skip={"self", "scope"})
        kwargs.update(update)
        f = PipeFunc(**kwargs)  # type: ignore[arg-type,type-var]
        f._default_resources = self._default_resources
        return f

    def __call__(self, *args: Any, **kwargs: Any) -> Any:
        """Call the wrapped function with the given arguments.

        Returns
        -------
            The return value of the wrapped function.

        """
        kwargs = self._flatten_scopes(kwargs)
        if extra := set(kwargs) - set(self.parameters):
            msg = (
                f"Unexpected keyword arguments: `{extra}`."
                f" The allowed arguments are: `{self.parameters}`."
                f" The provided arguments are: `{kwargs}`."
            )
            raise ValueError(msg)

        kwargs = self.defaults | kwargs | self._bound
        kwargs = {self._inverse_renames.get(k, k): v for k, v in kwargs.items()}

        with self._maybe_profiler():
            args = evaluate_lazy(args)
            kwargs = evaluate_lazy(kwargs)
            if self.resources_variable:
                kwargs[self.resources_variable] = self.resources
            result = self.func(*args, **kwargs)

        if self.debug:
            func_str = format_function_call(self.__name__, (), kwargs)
            now = datetime.datetime.now()  # noqa: DTZ005
            msg = (
                f"{now} - Function returning '{self.output_name}' was invoked"
                f" as `{func_str}` and returned `{result}`."
            )
            if self.profiling_stats is not None:
                dt = self.profiling_stats.time.average
                msg += f" The execution time was {dt:.2e} seconds on average."
            print(msg)
        return result

    @property
    def profile(self) -> bool:
        """Return whether profiling is enabled for the wrapped function."""
        return self._profile

    @profile.setter
    def profile(self, enable: bool) -> None:
        """Enable or disable profiling for the wrapped function."""
        self._profile = enable
        if enable:
            self.profiling_stats = ProfilingStats()
        else:
            self.profiling_stats = None

    @functools.cached_property
    def parameter_scopes(self) -> set[str]:
        """Return the scopes of the function parameters.

        These are constructed from the parameter names that contain a dot.
        So if the parameter is ``foo.bar``, the scope is ``foo``.
        """
        return {k.split(".", 1)[0] for k in self.parameters if "." in k}

    @functools.cached_property
    def unscoped_parameters(self) -> tuple[str, ...]:
        """Return the parameters with the scope stripped off."""
        return tuple(name.split(".", 1)[-1] for name in self.parameters)

    def _flatten_scopes(self, kwargs: dict[str, Any]) -> dict[str, Any]:
        """Flatten the scopes of the function parameters.

        Flattens `{scope: {name: value}}` to `{f"{scope}.{name}": value}`.

        Examples
        --------
        >>> f_c(x={"a": 1, "b": 1})
        >>> f_c(**{"x.a": 1, "x.b": 1})
        >>> f_c(x=dict(a=1), **{"x.b": 1})

        """
        if not self.parameter_scopes:
            return kwargs

        requires_flattening = self.parameter_scopes & kwargs.keys()
        if not requires_flattening:
            return kwargs

        new_kwargs = {}
        for k, v in kwargs.items():
            if k in self.parameter_scopes:
                new_kwargs.update({f"{k}.{name}": value for name, value in v.items()})
            else:
                new_kwargs[k] = v
        return new_kwargs

    def _maybe_profiler(self) -> contextlib.AbstractContextManager:
        """Maybe get profiler.

        Get a profiler instance if profiling is enabled, otherwise
        return a dummy context manager.

        Returns
        -------
            A `ResourceProfiler` instance if profiling is enabled, or a
            `nullcontext` if disabled.

        """
        if self.profiling_stats is not None:
            return ResourceProfiler(os.getpid(), self.profiling_stats)
        return contextlib.nullcontext()

    def __str__(self) -> str:
        """Return a string representation of the PipeFunc instance.

        Returns
        -------
            A string representation of the PipeFunc instance.

        """
        outputs = ", ".join(at_least_tuple(self.output_name))
        return f"{self.__name__}(...) → {outputs}"

    def __repr__(self) -> str:
        """Return a string representation of the PipeFunc instance.

        Returns
        -------
            A string representation of the PipeFunc instance.

        """
        return f"PipeFunc({self.__name__})"

    def __getstate__(self) -> dict:
        """Prepare the state of the current object for pickling.

        The state includes all picklable instance variables.
        For non-picklable instance variable,  they are transformed
        into a picklable form or ignored.

        Returns
        -------
            A dictionary containing the picklable state of the object.

        """
        state = {k: v for k, v in self.__dict__.items() if k not in ("func", "_pipelines")}
        state["func"] = cloudpickle.dumps(self.func)
        return state

    def __setstate__(self, state: dict) -> None:
        """Restore the state of the current object from the provided state.

        It also handles restoring non-picklable instance variable
        into their original form.

        Parameters
        ----------
        state
            A dictionary containing the picklable state of the object.

        """
        self.__dict__.update(state)
        self._pipelines = weakref.WeakSet()
        self.func = cloudpickle.loads(self.func)

    def _validate_mapspec(self) -> None:
        if self.mapspec is None:
            return

        if not isinstance(self.mapspec, MapSpec):  # pragma: no cover
            msg = (
                "The 'mapspec' argument should be an instance of MapSpec,"
                f" not {type(self.mapspec)}."
            )
            raise TypeError(msg)

        mapspec_input_names = set(self.mapspec.input_names)
        if extra := mapspec_input_names - set(self.parameters):
            msg = (
                f"The input of the function `{self.__name__}` should match"
                f" the input of the MapSpec `{self.mapspec}`:"
                f" `{extra} not in {self.parameters}`."
            )
            raise ValueError(msg)

        mapspec_output_names = set(self.mapspec.output_names)
        output_names = set(at_least_tuple(self.output_name))
        if mapspec_output_names != output_names:
            msg = (
                f"The output of the function `{self.__name__}` should match"
                f" the output of the MapSpec `{self.mapspec}`:"
                f" `{mapspec_output_names} != {output_names}`."
            )
            raise ValueError(msg)


def pipefunc(
    output_name: _OUTPUT_TYPE,
    *,
    output_picker: Callable[[Any, str], Any] | None = None,
    renames: dict[str, str] | None = None,
    defaults: dict[str, Any] | None = None,
    bound: dict[str, Any] | None = None,
    profile: bool = False,
    debug: bool = False,
    cache: bool = False,
    mapspec: str | MapSpec | None = None,
<<<<<<< HEAD
    resources: dict | Resources | Callable[[dict[str, Any]], Resources] | None = None,
    pass_resources_as: str | None = None,
=======
    resources: dict | Resources | None = None,
    resources_variable: str | None = None,
>>>>>>> 8763c5f7
    scope: str | None = None,
) -> Callable[[Callable[..., Any]], PipeFunc]:
    """A decorator that wraps a function in a PipeFunc instance.

    Parameters
    ----------
    output_name
        The identifier for the output of the decorated function.
    output_picker
        A function that takes the output of the wrapped function as first argument
        and the ``output_name`` (str) as second argument, and returns the desired output.
        If ``None``, the output of the wrapped function is returned as is.
    renames
        A dictionary mapping from original argument names to new argument names.
    defaults
        Set defaults for parameters. Overwrites any current defaults. Must be in terms
        of the renamed argument names.
    bound
        Bind arguments to the function. These are arguments that are fixed. Even when
        providing different values, the bound values will be used. Must be in terms of
        the renamed argument names.
    profile
        Flag indicating whether the decorated function should be profiled.
    debug
        Flag indicating whether debug information should be printed.
    cache
        Flag indicating whether the decorated function should be cached.
    mapspec
        This is a specification for mapping that dictates how input values should
        be merged together. If ``None``, the default behavior is that the input directly
        maps to the output.
    resources
        A dictionary or `Resources` instance containing the resources required
        for the function. This can be used to specify the number of CPUs, GPUs,
        memory, wall time, queue, partition, and any extra job scheduler
        arguments. This is *not* used by the `pipefunc` directly but can be
        used by job schedulers to manage the resources required for the
<<<<<<< HEAD
        function. Alternatively, provide a callable that receives a dict with the
        input values and returns a `Resources` instance.
    pass_resources_as
        If provided, the resources will be passed as the specified argument name to the function.
        For example, if ``pass_resources_as="resources"``, the resources will be passed as
=======
        function.
    resources_variable
        If provided, the resources will be passed as the specified argument name to the function.
        This requires that the function has a parameter with the same name. For example,
        if ``resources_variable="resources"``, the resources will be passed as
>>>>>>> 8763c5f7
        ``resources=resources`` to the function. This can be useful when the function behaves
        differently based on the resources provided.
    scope
        If provided, *all* parameter names and output names of the function will
        be prefixed with the specified scope followed by a dot (``'.'``), e.g., parameter
        ``x`` with scope ``foo`` becomes ``foo.x``. This allows multiple functions in a
        pipeline to have parameters with the same name without conflict. To be selective
        about which parameters and outputs to include in the scope, use the
        `PipeFunc.update_scope` method.

        When providing parameter values for functions that have scopes, they can
        be provided either as a dictionary for the scope, or by using the
        ``f'{scope}.{name}'`` notation. For example,
        a `PipeFunc` instance with scope "foo" and "bar", the parameters
        can be provided as: ``func(foo=dict(a=1, b=2), bar=dict(a=3, b=4))``
        or ``func(**{"foo.a": 1, "foo.b": 2, "bar.a": 3, "bar.b": 4})``.

    Returns
    -------
        A wrapped function that takes the original function and ``output_name`` and
        creates a `PipeFunc` instance with the specified return identifier.

    See Also
    --------
    PipeFunc
        A function wrapper class for pipeline functions with additional attributes.

    Examples
    --------
    >>> @pipefunc(output_name="c")
    ... def add(a, b):
    ...     return a + b
    >>> add(a=1, b=2)
    3
    >>> add.update_renames({"a": "x", "b": "y"})
    >>> add(x=1, y=2)
    3

    """

    def decorator(f: Callable[..., Any]) -> PipeFunc:
        """Wraps the original function in a PipeFunc instance.

        Parameters
        ----------
        f
            The original function to be wrapped.

        Returns
        -------
            The wrapped function with the specified return identifier.

        """
        return PipeFunc(
            f,
            output_name,
            output_picker=output_picker,
            renames=renames,
            defaults=defaults,
            bound=bound,
            profile=profile,
            debug=debug,
            cache=cache,
            mapspec=mapspec,
            resources=resources,
<<<<<<< HEAD
            pass_resources_as=pass_resources_as,
=======
            resources_variable=resources_variable,
>>>>>>> 8763c5f7
            scope=scope,
        )

    return decorator


class NestedPipeFunc(PipeFunc):
    """Combine multiple `PipeFunc` instances into a single function with an internal `Pipeline`.

    Parameters
    ----------
    pipefuncs
        A sequence of at least 2 `PipeFunc` instances to combine into a single function.
    output_name
        The identifier for the output of the wrapped function. If ``None``, it is automatically
        constructed from all the output names of the `PipeFunc` instances.
    mapspec
        `~pipefunc.map.MapSpec` for the joint function. If ``None``, the mapspec is inferred
        from the individual `PipeFunc` instances. None of the `MapsSpec` instances should
        have a reduction and all should use identical axes.
    resources
        Same as the `PipeFunc` class. However, if it is ``None`` here, it is inferred from
        from the `PipeFunc` instances. Specifically, it takes the maximum of the resources.

    Attributes
    ----------
    pipefuncs
        List of `PipeFunc` instances (copies of input) that are used in the internal ``pipeline``.
    pipeline
        The `Pipeline` instance that manages the `PipeFunc` instances.

    Notes
    -----
    The `NestedPipeFunc` class is a subclass of the `PipeFunc` class that allows you to
    combine multiple `PipeFunc` instances into a single function that has an internal
    `~pipefunc.Pipeline` instance.

    """

    def __init__(
        self,
        pipefuncs: Sequence[PipeFunc],
        output_name: _OUTPUT_TYPE | None = None,
        *,
        renames: dict[str, str] | None = None,
        mapspec: str | MapSpec | None = None,
<<<<<<< HEAD
        resources: dict | Resources | Callable[[dict[str, Any]], Resources] | None = None,
        pass_resources_as: str | None = None,
=======
        resources: dict | Resources | None = None,
        resources_variable: str | None = None,
>>>>>>> 8763c5f7
    ) -> None:
        from pipefunc import Pipeline

        self._pipelines: weakref.WeakSet[Pipeline] = weakref.WeakSet()
        _validate_pipefuncs(pipefuncs)
        self.pipeline = Pipeline(pipefuncs)  # type: ignore[arg-type]
        _validate_single_leaf_node(self.pipeline.leaf_nodes)
        _validate_output_name(output_name, self._all_outputs)
        self._output_name: _OUTPUT_TYPE = output_name or self._all_outputs
        self.debug = False  # The underlying PipeFuncs will handle this
        self.cache = any(f.cache for f in self.pipeline.functions)
        self._output_picker = None
        self._profile = False
        self._renames: dict[str, str] = renames or {}
        self._defaults: dict[str, Any] = {
            k: v for k, v in self.pipeline.defaults.items() if k in self.parameters
        }
        self._bound: dict[str, Any] = {}
        self._resources = _maybe_max_resources(resources, self.pipeline.functions)
        self._default_resources = None  # not settable by user
<<<<<<< HEAD
        self.pass_resources_as = pass_resources_as
=======
        self.resources_variable = resources_variable
>>>>>>> 8763c5f7
        self.profiling_stats = None
        self.mapspec = self._combine_mapspecs() if mapspec is None else _maybe_mapspec(mapspec)
        for f in self.pipeline.functions:
            f.mapspec = None  # MapSpec is handled by the NestedPipeFunc
        self._validate_mapspec()
        self._validate_names()

    def copy(self, **update: Any) -> NestedPipeFunc:
        # Pass the mapspec to the new instance because we set
        # the child mapspecs to None in the __init__
        kwargs = {
            "pipefuncs": self.pipeline.functions,
            "output_name": self._output_name,
            "renames": self._renames,
            "mapspec": self.mapspec,
            "resources": self._resources,
        }
        kwargs.update(update)
        return NestedPipeFunc(**kwargs)  # type: ignore[arg-type]

    def _combine_mapspecs(self) -> MapSpec | None:
        mapspecs = [f.mapspec for f in self.pipeline.functions]
        if all(m is None for m in mapspecs):
            return None
        _validate_combinable_mapspecs(mapspecs)
        axes = mapspec_axes(mapspecs)  # type: ignore[arg-type]
        return MapSpec(
            tuple(ArraySpec(n, axes[n]) for n in sorted(self.parameters)),
            tuple(ArraySpec(n, axes[n]) for n in sorted(at_least_tuple(self.output_name))),
        )

    @functools.cached_property
    def original_parameters(self) -> dict[str, Any]:
        parameters = set(self._all_inputs) - set(self._all_outputs)
        return {k: inspect.Parameter(k, inspect.Parameter.KEYWORD_ONLY) for k in sorted(parameters)}

    @functools.cached_property
    def _all_outputs(self) -> tuple[str, ...]:
        outputs: set[str] = set()
        for f in self.pipeline.functions:
            outputs.update(at_least_tuple(f.output_name))
        return tuple(sorted(outputs))

    @functools.cached_property
    def _all_inputs(self) -> tuple[str, ...]:
        inputs: set[str] = set()
        for f in self.pipeline.functions:
            inputs.update(f.parameters)
        return tuple(sorted(inputs))

    @functools.cached_property
    def func(self) -> Callable[..., tuple[Any, ...]]:  # type: ignore[override]
        func = self.pipeline.func(self.pipeline.unique_leaf_node.output_name)
        return _NestedFuncWrapper(func.call_full_output, self.output_name)

    @functools.cached_property
    def __name__(self) -> str:  # type: ignore[override]
        return self.func.__name__

    def __repr__(self) -> str:
        return f"{self.__class__.__name__}(pipefuncs={self.pipeline.functions})"


def _maybe_max_resources(
    resources: dict | Resources | Callable[[dict[str, Any]], Resources] | None,
    pipefuncs: list[PipeFunc],
) -> Resources | Callable[[dict[str, Any]], Resources] | None:
    if isinstance(resources, Resources) or callable(resources):
        return resources
    if isinstance(resources, dict):
        return Resources.from_dict(resources)
    resources_list = [f.resources for f in pipefuncs if f.resources is not None]
    if len(resources_list) == 1:
        return resources_list[0]
    if not resources_list:
        return None
    if any(callable(r) for r in resources_list):
        return functools.partial(_delayed_resources_combine_max, _resources_list=resources_list)
    return Resources.combine_max(resources_list)  # type: ignore[arg-type]


def _delayed_resources_combine_max(
    kwargs: dict[str, Any],
    *,
    _resources_list: list[Resources | Callable[[dict[str, Any]], Resources]],
) -> Resources:
    resources_list = [r(kwargs) if callable(r) else r for r in _resources_list]
    return Resources.combine_max(resources_list)


class _NestedFuncWrapper:
    """Wrapper class for nested functions.

    Takes a function that returns a dictionary and returns a tuple of values in the
    order specified by the output_name.
    """

    def __init__(self, func: Callable[..., dict[str, Any]], output_name: _OUTPUT_TYPE) -> None:
        self.func: Callable[..., dict[str, Any]] = func
        self.output_name: _OUTPUT_TYPE = output_name
        self.__name__ = f"NestedPipeFunc_{'_'.join(at_least_tuple(output_name))}"

    def __call__(self, *args: Any, **kwds: Any) -> Any:
        result_dict = self.func(*args, **kwds)
        if isinstance(self.output_name, str):
            return result_dict[self.output_name]
        return tuple(result_dict[name] for name in self.output_name)


def _validate_identifier(name: str, value: Any) -> None:
    if "." in value:
        scope, value = value.split(".", 1)
        _validate_identifier(name, scope)
        _validate_identifier(name, value)
        return
    if not value.isidentifier():
        msg = f"The `{name}` should contain/be valid Python identifier(s), not `{value}`."
        raise ValueError(msg)


def _validate_pipefuncs(pipefuncs: Sequence[PipeFunc]) -> None:
    if not all(isinstance(f, PipeFunc) for f in pipefuncs):
        msg = "All elements in `pipefuncs` should be instances of `PipeFunc`."
        raise TypeError(msg)

    if len(pipefuncs) < 2:  # noqa: PLR2004
        msg = "The provided `pipefuncs` should have at least two `PipeFunc`s."
        raise ValueError(msg)


def _validate_single_leaf_node(leaf_nodes: list[PipeFunc]) -> None:
    if len(leaf_nodes) > 1:
        msg = f"The provided `pipefuncs` should have only one leaf node, not {len(leaf_nodes)}."
        raise ValueError(msg)


def _validate_output_name(output_name: _OUTPUT_TYPE | None, all_outputs: tuple[str, ...]) -> None:
    if output_name is None:
        return
    if not all(x in all_outputs for x in at_least_tuple(output_name)):
        msg = f"The provided `{output_name=}` should be a subset of the combined output names: {all_outputs}."
        raise ValueError(msg)


def _validate_combinable_mapspecs(mapspecs: list[MapSpec | None]) -> None:
    if any(m is None for m in mapspecs):
        msg = "Cannot combine a mix of None and MapSpec instances."
        raise ValueError(msg)
    assert len(mapspecs) > 1

    first = mapspecs[0]
    assert first is not None
    for m in mapspecs:
        assert m is not None
        if m.input_indices != set(m.output_indices):
            msg = "Cannot combine MapSpecs with different input and output mappings."
            raise ValueError(msg)
        if m.input_indices != first.input_indices:
            msg = "Cannot combine MapSpecs with different input mappings."
            raise ValueError(msg)
        if m.output_indices != first.output_indices:
            msg = "Cannot combine MapSpecs with different output mappings."
            raise ValueError(msg)


def _default_output_picker(
    output: Any,
    name: str,
    output_name: _OUTPUT_TYPE,
) -> Any:
    """Default output picker function for tuples."""
    return output[output_name.index(name)]


def _maybe_mapspec(mapspec: str | MapSpec | None) -> MapSpec | None:
    return MapSpec.from_string(mapspec) if isinstance(mapspec, str) else mapspec


def _rename_output_name(
    original_output_name: _OUTPUT_TYPE,
    renames: dict[str, str],
) -> _OUTPUT_TYPE:
    if isinstance(original_output_name, str):
        return renames.get(original_output_name, original_output_name)
    return tuple(renames.get(name, name) for name in original_output_name)


def _prepend_name_with_scope(name: str, scope: str | None) -> str:
    if scope is None:
        return name.split(".", 1)[1] if "." in name else name
    if name.startswith(f"{scope}."):
        return name
    if "." in name:
        old_scope, name = name.split(".", 1)
        warnings.warn(
            f"Parameter '{name}' already has a scope '{old_scope}', replacing it with '{name}'.",
            stacklevel=3,
        )
    return f"{scope}.{name}"<|MERGE_RESOLUTION|>--- conflicted
+++ resolved
@@ -78,19 +78,12 @@
         memory, wall time, queue, partition, and any extra job scheduler
         arguments. This is *not* used by the `pipefunc` directly but can be
         used by job schedulers to manage the resources required for the
-<<<<<<< HEAD
         function. Alternatively, provide a callable that receives a dict with the
         input values and returns a `Resources` instance.
-    pass_resources_as
-        If provided, the resources will be passed as the specified argument name to the function.
-        For example, if ``pass_resources_as="resources"``, the resources will be passed as
-=======
-        function.
     resources_variable
         If provided, the resources will be passed as the specified argument name to the function.
         This requires that the function has a parameter with the same name. For example,
         if ``resources_variable="resources"``, the resources will be passed as
->>>>>>> 8763c5f7
         ``resources=resources`` to the function. This can be useful when the function behaves
         differently based on the resources provided.
     scope
@@ -142,13 +135,8 @@
         debug: bool = False,
         cache: bool = False,
         mapspec: str | MapSpec | None = None,
-<<<<<<< HEAD
         resources: dict | Resources | Callable[[dict[str, Any]], Resources] | None = None,
-        pass_resources_as: str | None = None,
-=======
-        resources: dict | Resources | None = None,
         resources_variable: str | None = None,
->>>>>>> 8763c5f7
         scope: str | None = None,
     ) -> None:
         """Function wrapper class for pipeline functions with additional attributes."""
@@ -166,11 +154,7 @@
         self._bound: dict[str, Any] = bound or {}
         self._resources = Resources.maybe_from_dict(resources)
         self._default_resources: Resources | None = None  # not settable by user
-<<<<<<< HEAD
-        self.pass_resources_as = pass_resources_as
-=======
         self.resources_variable = resources_variable
->>>>>>> 8763c5f7
         self.profiling_stats: ProfilingStats | None
         if scope is not None:
             self.update_scope(scope, inputs="*", outputs="*")
@@ -734,13 +718,8 @@
     debug: bool = False,
     cache: bool = False,
     mapspec: str | MapSpec | None = None,
-<<<<<<< HEAD
     resources: dict | Resources | Callable[[dict[str, Any]], Resources] | None = None,
-    pass_resources_as: str | None = None,
-=======
-    resources: dict | Resources | None = None,
     resources_variable: str | None = None,
->>>>>>> 8763c5f7
     scope: str | None = None,
 ) -> Callable[[Callable[..., Any]], PipeFunc]:
     """A decorator that wraps a function in a PipeFunc instance.
@@ -778,21 +757,12 @@
         memory, wall time, queue, partition, and any extra job scheduler
         arguments. This is *not* used by the `pipefunc` directly but can be
         used by job schedulers to manage the resources required for the
-<<<<<<< HEAD
         function. Alternatively, provide a callable that receives a dict with the
         input values and returns a `Resources` instance.
-    pass_resources_as
-        If provided, the resources will be passed as the specified argument name to the function.
-        For example, if ``pass_resources_as="resources"``, the resources will be passed as
-=======
-        function.
     resources_variable
         If provided, the resources will be passed as the specified argument name to the function.
         This requires that the function has a parameter with the same name. For example,
         if ``resources_variable="resources"``, the resources will be passed as
->>>>>>> 8763c5f7
-        ``resources=resources`` to the function. This can be useful when the function behaves
-        differently based on the resources provided.
     scope
         If provided, *all* parameter names and output names of the function will
         be prefixed with the specified scope followed by a dot (``'.'``), e.g., parameter
@@ -856,11 +826,7 @@
             cache=cache,
             mapspec=mapspec,
             resources=resources,
-<<<<<<< HEAD
-            pass_resources_as=pass_resources_as,
-=======
             resources_variable=resources_variable,
->>>>>>> 8763c5f7
             scope=scope,
         )
 
@@ -907,13 +873,8 @@
         *,
         renames: dict[str, str] | None = None,
         mapspec: str | MapSpec | None = None,
-<<<<<<< HEAD
         resources: dict | Resources | Callable[[dict[str, Any]], Resources] | None = None,
-        pass_resources_as: str | None = None,
-=======
-        resources: dict | Resources | None = None,
         resources_variable: str | None = None,
->>>>>>> 8763c5f7
     ) -> None:
         from pipefunc import Pipeline
 
@@ -934,11 +895,7 @@
         self._bound: dict[str, Any] = {}
         self._resources = _maybe_max_resources(resources, self.pipeline.functions)
         self._default_resources = None  # not settable by user
-<<<<<<< HEAD
-        self.pass_resources_as = pass_resources_as
-=======
         self.resources_variable = resources_variable
->>>>>>> 8763c5f7
         self.profiling_stats = None
         self.mapspec = self._combine_mapspecs() if mapspec is None else _maybe_mapspec(mapspec)
         for f in self.pipeline.functions:
