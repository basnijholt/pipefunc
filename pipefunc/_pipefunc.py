"""PipeFunc: A Python library for defining, managing, and executing function pipelines.

This module provides an implementation of a Pipeline class, which allows you
to easily define, manage, and execute a sequence of functions, where each
function may depend on the outputs of other functions. The pipeline is
represented as a directed graph, where nodes represent functions and edges
represent dependencies between functions. The Pipeline class provides methods
for adding functions to the pipeline, executing the pipeline for specific
output values, visualizing the pipeline as a directed graph, and profiling
the resource usage of the pipeline functions.
"""

from __future__ import annotations

import contextlib
import functools
import inspect
import os
import sys
from typing import (
    TYPE_CHECKING,
    Any,
    Generic,
    Tuple,
    TypeVar,
    Union,
)

import cloudpickle

<<<<<<< HEAD
from pipefunc._cache import DiskCache, HybridCache, LRUCache
from pipefunc._mapspec import MapSpec
=======
from pipefunc._lazy import evaluate_lazy
>>>>>>> 8b9c3d31
from pipefunc._perf import ProfilingStats, ResourceProfiler
from pipefunc._utils import at_least_tuple

if sys.version_info < (3, 9):  # pragma: no cover
    from typing import Callable
else:
    from collections.abc import Callable

if TYPE_CHECKING:
    from pathlib import Path


T = TypeVar("T", bound=Callable[..., Any])
_OUTPUT_TYPE = Union[str, Tuple[str, ...]]
MAX_PARAMS_LEN = 15


def _default_output_picker(
    output: Any,
    name: str,
    output_name: _OUTPUT_TYPE,
) -> Any:
    """Default output picker function for tuples."""
    return output[output_name.index(name)]


def _update_wrapper(wrapper, wrapped) -> None:  # noqa: ANN001
    functools.update_wrapper(wrapper, wrapped)
    # Need to manually update __wrapped__ to keep functions picklable
    del wrapper.__dict__["__wrapped__"]


class PipeFunc(Generic[T]):
    """Function wrapper class for pipeline functions with additional attributes.

    Parameters
    ----------
    func
        The original function to be wrapped.
    output_name
        The identifier for the output of the wrapped function.
    output_picker
        A function that takes the output of the wrapped function as first argument
        and the output_name (str) as second argument, and returns the desired output.
        If None, the output of the wrapped function is returned as is.
    renames
        A dictionary mapping from original argument names to new argument names.
    profile
        Flag indicating whether the wrapped function should be profiled.
    debug
        Flag indicating whether debug information should be printed.
    cache
        Flag indicating whether the wrapped function should be cached.
    save
        Flag indicating whether the output of the wrapped function should be saved.
    save_function
        A function that takes the filename and a dict containing the inputs and output.
    mapspec
        This is a specification for mapping that dictates how input values should
        be merged together. If None, the default behavior is that the input directly
        maps to the output.

    Returns
    -------
        The identifier for the output of the wrapped function.

    Examples
    --------
    >>> def add_one(a, b):
    ...     return a + 1, b + 1
    >>> add_one_func = PipeFunc(
    ...     add_one,
    ...     output_name="a_plus_one",
    ...     renames={"a": "x", "b": "y"},
    ... )
    >>> add_one_func(x=1, y=2)
    (2, 3)

    """

    def __init__(
        self,
        func: T,
        output_name: _OUTPUT_TYPE,
        *,
        output_picker: Callable[[str, Any], Any] | None = None,
        renames: dict[str, str] | None = None,
        profile: bool = False,
        debug: bool = False,
        cache: bool = False,
        save: bool | None = None,
        save_function: Callable[[str | Path, dict[str, Any]], None] | None = None,
        mapspec: str | MapSpec | None = None,
    ) -> None:
        """Function wrapper class for pipeline functions with additional attributes."""
        _update_wrapper(self, func)
        self.func: Callable[..., Any] = func
        self.output_name: _OUTPUT_TYPE = output_name
        self.debug = debug
        self.cache = cache
        self.save_function = save_function
        self.mapspec = mapspec
        self.save = save if save is not None else save_function is not None
        self.output_picker: Callable[[Any, str], Any] | None = output_picker
        if output_picker is None and isinstance(output_name, tuple):
            self.output_picker = functools.partial(
                _default_output_picker,
                output_name=self.output_name,
            )

        self._profile = profile
        self.renames: dict[str, str] = renames or {}
        self._inverse_renames: dict[str, str] = {v: k for k, v in self.renames.items()}
        parameters = inspect.signature(func).parameters
        self.parameters: list[str] = [self.renames.get(k, k) for k in parameters]
        self.defaults: dict[str, Any] = {
            self.renames.get(k, k): v.default
            for k, v in parameters.items()
            if v.default is not inspect.Parameter.empty
        }
        self.profiling_stats: ProfilingStats | None
        self.set_profiling(enable=profile)

    def __call__(self, *args: Any, **kwargs: Any) -> Any:
        """Call the wrapped function with the given arguments.

        Returns
        -------
        Any
            The return value of the wrapped function.

        """
        kwargs = {self._inverse_renames.get(k, k): v for k, v in kwargs.items()}
        with self._maybe_profiler():
            args = evaluate_lazy(args)
            kwargs = evaluate_lazy(kwargs)
            result = self.func(*args, **kwargs)

        if self.debug and self.profiling_stats is not None:
            dt = self.profiling_stats.time.average
            print(
                f"Function `{self.func.__name__}` took {dt:.2e} seconds to execute"
                f" called with args={args}, kwargs={kwargs}, .",
            )
        return result

    @property
    def profile(self) -> bool:
        """Return whether profiling is enabled for the wrapped function."""
        return self._profile

    @profile.setter
    def profile(self, enable: bool) -> None:
        """Enable or disable profiling for the wrapped function."""
        self.set_profiling(enable=enable)

    def set_profiling(self, *, enable: bool = True) -> None:
        """Enable or disable profiling for the wrapped function."""
        self._profile = enable
        if enable:
            self.profiling_stats = ProfilingStats()
        else:
            self.profiling_stats = None

    def _maybe_profiler(self) -> contextlib.AbstractContextManager:
        """Maybe get profiler.

        Get a profiler instance if profiling is enabled, otherwise
        return a dummy context manager.

        Returns
        -------
        AbstractContextManager
            A ResourceProfiler instance if profiling is enabled, or a
            nullcontext if disabled.

        """
        if self.profiling_stats is not None:
            return ResourceProfiler(os.getpid(), self.profiling_stats)
        return contextlib.nullcontext()

    def __getattr__(self, name: str) -> Any:
        """Get attributes of the wrapped function.

        Parameters
        ----------
        name
            The name of the attribute to get.

        Returns
        -------
        Any
            The value of the attribute.

        """
        return getattr(self.func, name)

    def __str__(self) -> str:
        """Return a string representation of the PipeFunc instance.

        Returns
        -------
        str
            A string representation of the PipeFunc instance.

        """
        outputs = ", ".join(at_least_tuple(self.output_name))
        return f"{self.func.__name__}(...) → {outputs}"

    def __repr__(self) -> str:
        """Return a string representation of the PipeFunc instance.

        Returns
        -------
        str
            A string representation of the PipeFunc instance.

        """
        return f"PipeFunc({self.func.__name__})"

    def __getstate__(self) -> dict:
        """Prepare the state of the current object for pickling.

        The state includes all picklable instance variables.
        For non-picklable instance variable,  they are transformed
        into a picklable form or ignored.

        Returns
        -------
        state : dict
            A dictionary containing the picklable state of the object.

        """
        state = self.__dict__.copy()
        state["func"] = cloudpickle.dumps(state.pop("func"))
        return state

    def __setstate__(self, state: dict) -> None:
        """Restore the state of the current object from the provided state.

        It also handles restoring non-picklable instance variable
        into their original form.

        Parameters
        ----------
        state : dict
            A dictionary containing the picklable state of the object.

        """
        self.__dict__.update(state)
        self.func = cloudpickle.loads(self.func)


def pipefunc(
    output_name: _OUTPUT_TYPE,
    *,
    output_picker: Callable[[Any, str], Any] | None = None,
    renames: dict[str, str] | None = None,
    profile: bool = False,
    debug: bool = False,
    cache: bool = False,
    save: bool | None = None,
    save_function: Callable[[str | Path, dict[str, Any]], None] | None = None,
<<<<<<< HEAD
    mapspec: str | MapSpec | None = None,
) -> Callable[[Callable[..., Any]], PipelineFunction]:
=======
) -> Callable[[Callable[..., Any]], PipeFunc]:
>>>>>>> 8b9c3d31
    """A decorator for tagging pipeline functions with a return identifier.

    Parameters
    ----------
    output_name
        The identifier for the output of the decorated function.
    output_picker
        A function that takes the output of the wrapped function as first argument
        and the output_name (str) as second argument, and returns the desired output.
        If None, the output of the wrapped function is returned as is.
    renames
        A dictionary mapping from original argument names to new argument names.
    profile
        Flag indicating whether the decorated function should be profiled.
    debug
        Flag indicating whether debug information should be printed.
    cache
        Flag indicating whether the decorated function should be cached.
    save
        Flag indicating whether the output of the wrapped function should be saved.
    save_function
        A function that takes the filename and a dict containing the inputs and output.
    mapspec
        This is a specification for mapping that dictates how input values should
        be merged together. If None, the default behavior is that the input directly
        maps to the output.

    Returns
    -------
    Callable[[Callable[..., Any]], PipeFunc]
        A decorator function that takes the original function and output_name a
        PipeFunc instance with the specified return identifier.

    """

    def decorator(f: Callable[..., Any]) -> PipeFunc:
        """Wraps the original function in a PipeFunc instance.

        Parameters
        ----------
        f
            The original function to be wrapped.

        Returns
        -------
        PipeFunc
            The wrapped function with the specified return identifier.

        """
        return PipeFunc(
            f,
            output_name,
            output_picker=output_picker,
            renames=renames,
            profile=profile,
            debug=debug,
            cache=cache,
            save=save,
            save_function=save_function,
            mapspec=mapspec,
        )

<<<<<<< HEAD
    return decorator


class _Function:
    """Wrapper class for a pipeline function.

    Parameters
    ----------
    pipeline
        The pipeline to which the function belongs.
    output_name
        The identifier for the return value of the pipeline function.
    root_args
        The names of the pipeline function's root inputs.

    """

    def __init__(
        self,
        pipeline: Pipeline,
        output_name: _OUTPUT_TYPE,
        root_args: tuple[str, ...],
    ) -> None:
        """Initialize the function wrapper."""
        self.pipeline = pipeline
        self.output_name = output_name
        self.root_args = root_args
        self.call_with_root_args = self._create_call_with_root_args_method()

    def __call__(self, **kwargs: Any) -> Any:
        """Call the pipeline function with the given arguments.

        Parameters
        ----------
        kwargs
            Keyword arguments to be passed to the pipeline function.

        Returns
        -------
        Any
            The return value of the pipeline function.

        """
        return self.pipeline._run_pipeline(output_name=self.output_name, **kwargs)

    def call_full_output(self, **kwargs: Any) -> dict[str, Any]:
        """Call the pipeline function with the given arguments and return all outputs.

        Parameters
        ----------
        kwargs
            Keyword arguments to be passed to the pipeline function.

        Returns
        -------
        Any
            The return value of the pipeline function.

        """
        return self.pipeline._run_pipeline(
            output_name=self.output_name,
            full_output=True,
            **kwargs,
        )

    def call_with_dict(self, kwargs: dict[str, Any]) -> Any:
        """Call the pipeline function with the given arguments.

        Parameters
        ----------
        kwargs
            Keyword arguments to be passed to the pipeline function.

        Returns
        -------
        Any
            The return value of the pipeline function.

        """
        return self(**kwargs)

    def __getstate__(self) -> dict:
        """Prepare the state of the current object for pickling."""
        state = self.__dict__.copy()
        state.pop("call_with_root_args", None)  # don't pickle the execute method
        return state

    def __setstate__(self, state: dict) -> None:
        """Restore the state of the current object from the provided state."""
        self.__dict__.update(state)
        self.call_with_root_args = self._create_call_with_root_args_method()

    def _create_call_with_parameters_method(
        self,
        parameters: tuple[str, ...],
        output_name: _OUTPUT_TYPE | None = None,
    ) -> Callable[..., Any]:
        sig = inspect.signature(self.__call__)
        new_params = [
            inspect.Parameter(name, inspect.Parameter.POSITIONAL_OR_KEYWORD)
            for name in parameters
        ]
        new_sig = sig.replace(parameters=new_params)

        def call(*args: Any, **kwargs: Any) -> Any:
            """Call the pipeline function with the root arguments."""
            bound = new_sig.bind(*args, **kwargs)
            bound.apply_defaults()
            if output_name is None:
                return self(**bound.arguments)
            all_results = self.pipeline._run_pipeline(
                output_name=self.output_name,
                **bound.arguments,
                full_output=True,
            )
            if isinstance(output_name, str):
                return all_results[output_name]
            return tuple(all_results[o] for o in output_name)

        call.__signature__ = new_sig  # type: ignore[attr-defined]
        return call

    def _create_call_with_root_args_method(self) -> Callable[..., Any]:
        return self._create_call_with_parameters_method(self.root_args)


class Pipeline:
    """Pipeline class for managing and executing a sequence of functions.

    Parameters
    ----------
    functions
        A list of functions that form the pipeline.
    debug
        Flag indicating whether debug information should be printed.
        If None, the value of each PipelineFunction's debug attribute is used.
    profile
        Flag indicating whether profiling information should be collected.
        If None, the value of each PipelineFunction's profile attribute is used.
    cache
        The type of cache to use.
    cache_kwargs
        Keyword arguments passed to

    """

    def __init__(
        self,
        functions: list[PipelineFunction | tuple[PipelineFunction, str | MapSpec]],
        *,
        debug: bool | None = None,
        profile: bool | None = None,
        cache: Literal["shared", "hybrid", "disk"] | None = "hybrid",
        cache_kwargs: dict[str, Any] | None = None,
    ) -> None:
        """Pipeline class for managing and executing a sequence of functions."""
        # TODO: add support for disk cache
        # TODO: check https://joblib.readthedocs.io/en/latest/memory.html
        # TODO: add caching kwargs

        self.functions: list[PipelineFunction] = []
        self._debug = debug
        self._profile = profile
        self.output_to_func: dict[_OUTPUT_TYPE, PipelineFunction] = {}
        for f in functions:
            if isinstance(f, tuple):
                f, mapspec = f  # noqa: PLW2901
            else:
                mapspec = None
            self.add(f, mapspec=mapspec)
        self._graph = None
        self._arg_combinations: dict[_OUTPUT_TYPE, set[tuple[str, ...]]] = {}
        self.cache: LRUCache | HybridCache | DiskCache
        if cache_kwargs is None:
            cache_kwargs = {}
        if cache == "shared":
            self.cache = LRUCache(**cache_kwargs)
        elif cache == "hybrid":
            self.cache = HybridCache(**cache_kwargs)
        elif cache == "disk":
            self.cache = DiskCache(**cache_kwargs)
        else:
            msg = f"Unknown cache type {cache}"
            raise ValueError(msg)

    @property
    def profile(self) -> bool | None:
        """Flag indicating whether profiling information should be collected."""
        return self._profile

    @profile.setter
    def profile(self, value: bool | None) -> None:
        """Set the profiling flag for the pipeline and all functions."""
        self._profile = value
        if value is not None:
            for f in self.functions:
                f.profile = value

    @property
    def debug(self) -> bool | None:
        """Flag indicating whether debug information should be printed."""
        return self._debug

    @debug.setter
    def debug(self, value: bool | None) -> None:
        """Set the debug flag for the pipeline and all functions."""
        self._debug = value
        if value is not None:
            for f in self.functions:
                f.debug = value

    def add(
        self,
        f: PipelineFunction | Callable,
        mapspec: str | MapSpec | None = None,
    ) -> PipelineFunction:
        """Add a function to the pipeline.

        Parameters
        ----------
        f
            The function to add to the pipeline.
        profile
            Flag indicating whether profiling information should be collected.
        mapspec
            This is a specification for mapping that dictates how input values should
            be merged together. If None, the default behavior is that the input directly
            maps to the output.

        """
        if not isinstance(f, PipelineFunction):
            f = PipelineFunction(f, output_name=f.__name__)
        elif mapspec is not None:
            msg = (
                "Initializing the `Pipeline` using `MapSpec`s and"
                " `PipelineFunction`s modifies the `PipelineFunction`s inplace."
            )
            warnings.warn(msg, UserWarning, stacklevel=2)

        if mapspec is not None:
            if isinstance(mapspec, str):
                mapspec = MapSpec.from_string(mapspec)
            f.mapspec = mapspec

        self.functions.append(f)

        self.output_to_func[f.output_name] = f
        if isinstance(f.output_name, tuple):
            for name in f.output_name:
                self.output_to_func[name] = f

        if self.profile is not None:
            f.set_profiling(enable=self.profile)
        if self.debug is not None:
            f.debug = self.debug
        self._graph = None
        self._arg_combinations = {}
        return f

    def _check_consistent_defaults(self) -> None:
        """Check that the default values for shared arguments are consistent."""
        arg_defaults = defaultdict(set)
        for f in self.functions:
            for arg, default_value in f.defaults.items():
                arg_defaults[arg].add(default_value)
                if len(arg_defaults[arg]) > 1:
                    msg = (
                        f"Inconsistent default values for argument '{arg}' in"
                        " functions. Please make sure the shared input arguments have"
                        " the same default value or are set only for one function.",
                    )
                    raise ValueError(msg)

    @property
    def graph(self) -> nx.DiGraph:
        """The directed graph representing the pipeline."""
        if self._graph is None:
            self._graph = self._make_graph()
        return self._graph

    def _make_graph(self) -> nx.DiGraph:
        """Create a directed graph representing the pipeline.

        Returns
        -------
        nx.DiGraph
            A directed graph with nodes representing functions and edges
            representing dependencies between functions.

        """
        self._check_consistent_defaults()
        g = nx.DiGraph()
        for f in self.functions:
            g.add_node(f)
            assert f.parameters is not None
            for arg in f.parameters:
                if arg in self.output_to_func:  # is function output
                    edge = (self.output_to_func[arg], f)
                    if edge not in g.edges:
                        g.add_edge(*edge, arg=arg)
                    else:
                        # tuple output of function, and the edge already exists
                        assert isinstance(edge[0].output_name, tuple)
                        current = g.edges[edge]["arg"]
                        g.edges[edge]["arg"] = (*_at_least_tuple(current), arg)

                else:
                    if arg not in g:  # Add the node only if it doesn't exist
                        default_value = f.defaults.get(arg, inspect.Parameter.empty)
                        g.add_node(arg, default_value=default_value)
                    g.add_edge(arg, f, arg=arg)
        return g

    def func(self, output_name: _OUTPUT_TYPE) -> _Function:
        """Create a composed function that can be called with keyword arguments.

        Parameters
        ----------
        output_name
            The identifier for the return value of the composed function.

        Returns
        -------
        Callable[..., Any]
            The composed function that can be called with keyword arguments.

        """
        root_args = self.root_args(output_name)
        assert isinstance(root_args, tuple)
        return _Function(self, output_name, root_args=root_args)

    def __call__(self, output_name: _OUTPUT_TYPE, **kwargs: Any) -> Any:
        """Call the pipeline for a specific return value.

        Parameters
        ----------
        output_name
            The identifier for the return value of the pipeline.
        kwargs
            Keyword arguments to be passed to the pipeline functions.

        Returns
        -------
        Any
            The return value of the pipeline.

        """
        return self.func(output_name)(**kwargs)

    def _compute_cache_key(
        self,
        output_name: _OUTPUT_TYPE,
        kwargs: dict[str, Any],
    ) -> _CACHE_KEY_TYPE | None:
        """Compute the cache key for a specific output name.

        The cache key is a tuple consisting of the output name and a tuple of
        root input keys and their corresponding values. Root inputs are the
        inputs that are not derived from any other function in the pipeline.

        If any of the root inputs required for the output_name are not available
        in kwargs, the cache key computation is skipped, and the method returns
        None. This can happen when a non-root input is directly provided as an
        input to another function, in which case the result should not be
        cached.

        Parameters
        ----------
        output_name
            The identifier for the return value of the pipeline.
        kwargs
            Keyword arguments to be passed to the pipeline functions.

        Returns
        -------
        _CACHE_KEY_TYPE | None
            A tuple containing the output name and a tuple of root input keys
            and their corresponding values, or None if the cache key computation
            is skipped.

        """
        root_args = self.root_args(output_name)
        assert isinstance(root_args, tuple)
        cache_key_items = []
        for k in sorted(root_args):
            if k not in kwargs:
                # This means the computation was run with non-root inputs
                # i.e., the output of a function was directly provided as an input to
                # another function. In this case, we don't want to cache the result.
                return None
            cache_key_items.append((k, kwargs[k]))

        return output_name, tuple(cache_key_items)

    def _run_pipeline(
        self,
        output_name: _OUTPUT_TYPE,
        *,
        full_output: bool = False,
        **kwargs: Any,
    ) -> Any:
        """Execute the pipeline for a specific return value.

        Parameters
        ----------
        output_name
            The identifier for the return value of the pipeline.
        full_output
            Whether to return the outputs of all function executions
            as a dictionary mapping function names to their return values.
        kwargs
            Keyword arguments to be passed to the pipeline functions.

        Returns
        -------
        Any
            The return value of the pipeline or a dictionary mapping function
            names to their return values if full_output is True.

        """

        def _update_all_results(
            func: PipelineFunction,
            r: Any,
            output_name: _OUTPUT_TYPE,
            all_results: dict[_OUTPUT_TYPE, Any],
        ) -> None:
            if isinstance(func.output_name, tuple) and not isinstance(
                output_name,
                tuple,
            ):
                for name in func.output_name:
                    assert func.output_picker is not None
                    all_results[name] = func.output_picker(r, name)
            else:
                all_results[func.output_name] = r

        def _execute_pipeline(
            output_name: _OUTPUT_TYPE,
            **kwargs: Any,
        ) -> Any:
            if output_name in all_results:
                return all_results[output_name]

            func = self.output_to_func[output_name]

            if func is None:
                msg = (
                    f"Argument {output_name} is not in kwargs and has no default value."
                )
                raise ValueError(msg)

            assert func.parameters is not None
            result_from_cache = False
            if func.cache:
                cache_key = self._compute_cache_key(func.output_name, kwargs)
                if cache_key is not None and cache_key in self.cache:
                    r = self.cache.get(cache_key)
                    assert r is not None
                    _update_all_results(func, r, output_name, all_results)
                    result_from_cache = True
                    if not full_output:
                        return all_results[output_name]

            func_args = {
                arg: kwargs.get(arg, func.defaults.get(arg)) for arg in func.parameters
            }
            for arg in func.parameters:
                if arg not in kwargs and arg not in func.defaults:
                    func_args[arg] = _execute_pipeline(arg, **kwargs)

            if result_from_cache:
                # Can only happen if full_output is True
                return all_results[output_name]
            start_time = time.perf_counter()
            r = func(**func_args)

            if func.cache and cache_key is not None:
                if isinstance(self.cache, HybridCache):
                    duration = time.perf_counter() - start_time
                    self.cache.put(cache_key, r, duration)
                else:
                    self.cache.put(cache_key, r)

            _update_all_results(func, r, output_name, all_results)
            if func.save and not result_from_cache:
                to_save = {k: all_results[k] for k in self.root_args(output_name)}
                filename = generate_filename_from_dict(to_save)  # type: ignore[arg-type]
                filename = func.__name__ / filename
                to_save[output_name] = all_results[output_name]  # type: ignore[index]
                assert func.save_function is not None
                func.save_function(filename, to_save)  # type: ignore[arg-type]
            return all_results[output_name]

        all_results: dict[_OUTPUT_TYPE, Any] = kwargs.copy()  # type: ignore[assignment]
        _execute_pipeline(output_name, **kwargs)
        return all_results if full_output else all_results[output_name]

    @property
    def node_mapping(self) -> dict[_OUTPUT_TYPE, PipelineFunction | str]:
        """Return a mapping from node names to nodes.

        Returns
        -------
        Dict[_OUTPUT_TYPE, PipelineFunction | str]
            A mapping from node names to nodes.

        """
        mapping: dict[_OUTPUT_TYPE, PipelineFunction | str] = {}
        for node in self.graph.nodes:
            if isinstance(node, PipelineFunction):
                if isinstance(node.output_name, tuple):
                    for name in node.output_name:
                        mapping[name] = node
                mapping[node.output_name] = node
            else:
                assert isinstance(node, str)
                mapping[node] = node
        return mapping

    def _next_root_args(
        self,
        arg_set: set[tuple[str, ...]],
    ) -> tuple[str, ...]:
        """Find the tuple of root arguments."""
        return next(
            args
            for args in arg_set
            if all(isinstance(self.node_mapping[n], str) for n in args)
        )

    def arg_combinations(
        self,
        output_name: _OUTPUT_TYPE,
        *,
        root_args_only: bool = False,
    ) -> set[tuple[str, ...]] | tuple[str, ...]:
        """Return the arguments required to compute a specific output.

        Parameters
        ----------
        output_name
            The identifier for the return value of the pipeline.
        root_args_only
            If True, only return the root arguments required to compute the
            output. If False, return all arguments required to compute the
            output.

        Returns
        -------
        Set[Tuple[str, ...]]
            A set of tuples containing possible argument combinations.

        """
        if r := self._arg_combinations.get(output_name):
            if root_args_only:
                return self._next_root_args(r)
            return r

        def names(nodes: Iterable[PipelineFunction | str]) -> tuple[str, ...]:
            names: list[str] = []
            for n in nodes:
                if isinstance(n, PipelineFunction):
                    names.extend(_at_least_tuple(n.output_name))
                else:
                    assert isinstance(n, str)
                    names.append(n)
            return tuple(names)

        def sort_key(node: PipelineFunction | str) -> str:
            if isinstance(node, PipelineFunction):
                if isinstance(node.output_name, tuple):
                    return ",".join(node.output_name)
                return node.output_name
            return node

        def unique(
            nodes: Iterable[PipelineFunction | str],
        ) -> tuple[PipelineFunction | str, ...]:
            return tuple(sorted(set(nodes), key=sort_key))

        def filter_funcs(
            funcs: Iterable[PipelineFunction | str],
        ) -> list[PipelineFunction]:
            return [f for f in funcs if isinstance(f, PipelineFunction)]

        def compute_arg_mapping(
            node: PipelineFunction,
            head: PipelineFunction,
            args: list[PipelineFunction | str],
            replaced: list[PipelineFunction | str],
        ) -> None:
            preds = [n for n in self.graph.predecessors(node) if n not in replaced]
            deps = unique(args + preds)
            deps_names = names(deps)
            if deps_names in arg_set:
                return
            arg_set.add(deps_names)

            for func in filter_funcs(deps):
                new_args = [dep for dep in deps if dep != func]
                compute_arg_mapping(func, head, new_args, [*replaced, node])

        head = self.node_mapping[output_name]
        arg_set: set[tuple[str, ...]] = set()
        compute_arg_mapping(head, head, [], [])  # type: ignore[arg-type]
        self._arg_combinations[output_name] = arg_set
        if root_args_only:
            return self._next_root_args(arg_set)
        return arg_set

    def root_args(self, output_name: _OUTPUT_TYPE) -> tuple[str, ...]:
        """Return the root arguments required to compute a specific output."""
        return self.arg_combinations(output_name, root_args_only=True)  # type: ignore[return-value]

    def func_dependencies(self, output_name: _OUTPUT_TYPE) -> list[_OUTPUT_TYPE]:
        """Return the functions required to compute a specific output."""

        def _predecessors(x: _OUTPUT_TYPE | PipelineFunction) -> list[_OUTPUT_TYPE]:
            preds = set()
            if isinstance(x, (str, tuple)):
                x = self.node_mapping[x]
            for pred in self.graph.predecessors(x):
                if isinstance(pred, PipelineFunction):
                    preds.add(pred.output_name)
                    for p in _predecessors(pred):
                        preds.add(p)
            return preds  # type: ignore[return-value]

        return sorted(_predecessors(output_name), key=_at_least_tuple)

    def all_arg_combinations(
        self,
        *,
        root_args_only: bool = False,
    ) -> dict[_OUTPUT_TYPE, set[tuple[str, ...]]]:
        """Compute all possible argument mappings for the pipeline.

        Considering only the root input nodes if `root_args_only` is
        set to True.

        Parameters
        ----------
        root_args_only
            If True, the function will only consider the root input nodes
            (i.e., nodes with no predecessor functions) while calculating the
            possible argument combinations. If False, all predecessor nodes,
            including intermediate functions, will be considered.

        Returns
        -------
        Dict[_OUTPUT_TYPE, Set[Tuple[str, ...]]]
            A dictionary mapping function names to sets of tuples containing
            possible argument combinations.

        """
        mapping: dict[_OUTPUT_TYPE, set[tuple[str, ...]]] = defaultdict(set)
        for node in self.graph.nodes:
            if isinstance(node, PipelineFunction):
                arg_combinations = self.arg_combinations(
                    node.output_name,
                    root_args_only=root_args_only,
                )
                if not isinstance(arg_combinations, set):  # root_args_only=True
                    arg_combinations = {arg_combinations}
                mapping[node.output_name] = arg_combinations
        return mapping

    def _unique_leaf_node(self) -> PipelineFunction:
        """Return the unique leaf node of the pipeline graph."""
        leaf_nodes = self.leaf_nodes
        if len(leaf_nodes) != 1:  # pragma: no cover
            msg = (
                "The pipeline has multiple leaf nodes. Please specify the output_name"
                " argument to disambiguate.",
            )
            raise ValueError(msg)
        return leaf_nodes[0]

    def _func_node_colors(
        self,
        *,
        conservatively_combine: bool = False,
        output_name: _OUTPUT_TYPE | None = None,
    ) -> list[str]:
        if output_name is None:
            output_name = self._unique_leaf_node().output_name

        func_node_colors = []
        combinable_nodes = self._identify_combinable_nodes(
            output_name=output_name,
            conservatively_combine=conservatively_combine,
        )
        combinable_nodes = _combine_nodes(combinable_nodes)
        node_sets = [{k, *v} for k, v in combinable_nodes.items()]
        color_index = len(node_sets)  # for non-combinable nodes
        for node in self.graph.nodes:
            if isinstance(node, PipelineFunction):
                i = next(
                    (i for i, nodes in enumerate(node_sets) if node in nodes),
                    None,
                )
                if i is not None:
                    func_node_colors.append(f"C{i}")
                else:
                    func_node_colors.append(f"C{color_index}")
                    color_index += 1
        return func_node_colors

    def visualize(
        self,
        figsize: tuple[int, int] = (10, 10),
        filename: str | Path | None = None,
        *,
        color_combinable: bool = False,
        conservatively_combine: bool = False,
        output_name: _OUTPUT_TYPE | None = None,
    ) -> None:
        """Visualize the pipeline as a directed graph.

        Parameters
        ----------
        figsize
            The width and height of the figure in inches.
        filename
            The filename to save the figure to.
        color_combinable
            Whether to color combinable nodes differently.
        conservatively_combine
            Argument as passed to `Pipeline.simply_pipeline`.
        output_name
            Argument as passed to `Pipeline.simply_pipeline`.

        """
        if color_combinable:
            func_node_colors = self._func_node_colors(
                conservatively_combine=conservatively_combine,
                output_name=output_name,
            )
        else:
            func_node_colors = None
        visualize(
            self.graph,
            figsize=figsize,
            filename=filename,
            func_node_colors=func_node_colors,
        )

    def visualize_holoviews(self) -> hv.Graph:
        """Visualize the pipeline as a directed graph using HoloViews."""
        return visualize_holoviews(self.graph)

    def resources_report(self) -> None:
        """Display the resource usage report for each function in the pipeline."""
        if not self.profiling_stats:
            msg = "Profiling is not enabled."
            raise ValueError(msg)
        print("Resource Usage Report:")
        for func_name, stats in self.profiling_stats.items():
            print(
                f"{func_name}: average CPU usage: {stats.cpu.average * 100:.2f}%,"
                f" max memory usage: {stats.memory.max / (1024 * 1024):.2f} MB,"
                f" average time: {stats.time.average:.2e} s,"
                f" number of calls: {stats.time.num_executions}",
            )

    def _identify_combinable_nodes(
        self,
        output_name: _OUTPUT_TYPE,
        *,
        conservatively_combine: bool = False,
    ) -> dict[PipelineFunction, set[PipelineFunction]]:
        """Identify which function nodes can be combined into a single function.

        This method identifies the PipelineFunctions in the execution graph that
        can be combined into a single function. The criterion for combinability
        is that the functions share the same root arguments.

        Parameters
        ----------
        output_name
            The name of the output from the pipeline function we are starting
            the search from. It is used to get the starting function in the
            pipeline.
        conservatively_combine
            If True, only combine a function node with its predecessors if all
            of its predecessors have the same root arguments as the function
            node itself. If False, combine a function node with its predecessors
            if any of its predecessors have the same root arguments as the
            function node.

        Returns
        -------
        dict[PipelineFunction, set[PipelineFunction]]
            A dictionary where each key is a PipelineFunction that can be
            combined with others. The value associated with each key is a set of
            PipelineFunctions that can be combined with the key function.

        Notes
        -----
        This function works by performing a depth-first search through the
        pipeline's execution graph. Starting from the PipelineFunction
        corresponding to the `output_name`, it goes through each predecessor in
        the graph (functions that need to be executed before the current one).
        For each predecessor function, it recursively checks if it can be
        combined with others by comparing their root arguments.

        If a function's root arguments are identical to the head function's root
        arguments, it is considered combinable and added to the set of
        combinable functions for the head. If `conservatively_combine=True` and
        all predecessor functions are combinable, the head function and its set
        of combinable functions are added to the `combinable_nodes` dictionary.
        If `conservatively_combine=False` and any predecessor function is
        combinable, the head function and its set of combinable functions are
        added to the `combinable_nodes` dictionary.

        The function 'head' in the nested function `_recurse` represents the
        current function being checked in the execution graph.

        """
        # Nested function _recurse performs the depth-first search and updates the
        # `combinable_nodes` dictionary.

        def _recurse(head: PipelineFunction) -> None:
            head_args = self.root_args(head.output_name)
            funcs = set()
            i = 0
            for node in self.graph.predecessors(head):
                if isinstance(node, (tuple, str)):  # node is root_arg
                    continue
                i += 1
                _recurse(node)
                node_args = self.root_args(node.output_name)
                if node_args == head_args:
                    funcs.add(node)
            if funcs and (not conservatively_combine or i == len(funcs)):
                combinable_nodes[head] = funcs

        combinable_nodes: dict[PipelineFunction, set[PipelineFunction]] = {}
        func = self.node_mapping[output_name]
        assert isinstance(func, PipelineFunction)
        _recurse(func)
        return combinable_nodes

    def simplified_pipeline(
        self,
        output_name: _OUTPUT_TYPE | None = None,
        *,
        conservatively_combine: bool = False,
    ) -> Pipeline:
        """Simplify pipeline with combined function nodes.

        Generate a simplified version of the pipeline where combinable function
        nodes have been merged into single function nodes.

        This method identifies combinable nodes in the pipeline's execution
        graph (i.e., functions that share the same root arguments) and merges
        them into single function nodes. This results in a simplified pipeline
        where each key function only depends on nodes that cannot be further
        combined.

        Parameters
        ----------
        output_name
            The name of the output from the pipeline function we are starting
            the simplification from. It is used to get the starting function in the
            pipeline. If None, the unique tip of the pipeline graph is used (if
            there is one).
        conservatively_combine
            If True, only combine a function node with its predecessors if all
            of its predecessors have the same root arguments as the function
            node itself. If False, combine a function node with its predecessors
            if any of its predecessors have the same root arguments as the
            function node.

        Returns
        -------
        Pipeline
            The simplified version of the pipeline.

        Notes
        -----
        The pipeline simplification process works in the following way:

        1.  Identify combinable function nodes in the execution graph by
            checking if they share the same root arguments.
        2.  Simplify the dictionary of combinable nodes by replacing any nodes
            that can be combined with their dependencies.
        3.  Generate the set of nodes to be skipped (those that will be merged).
        4.  Get the input and output signatures for the combined nodes.
        5.  Create new pipeline functions for the combined nodes, and add them
            to the list of new functions.
        6.  Add the remaining (non-combinable) functions to the list of new
            functions.
        7.  Generate a new pipeline with the new functions.

        This process can significantly simplify complex pipelines, making them
        easier to understand and potentially improving performance by simplifying
        function calls.

        """
        if output_name is None:
            output_name = self._unique_leaf_node().output_name
        combinable_nodes = self._identify_combinable_nodes(
            output_name,
            conservatively_combine=conservatively_combine,
        )
        if not combinable_nodes:
            warnings.warn(
                "No combinable nodes found, the pipeline cannot be simplified.",
                UserWarning,
                stacklevel=2,
            )
        # Simplify the combinable_nodes dictionary by replacing any nodes that
        # can be combined with their own dependencies, so that each key in the
        # dictionary only depends on nodes that cannot be further combined.
        combinable_nodes = _combine_nodes(combinable_nodes)
        skip = set.union(*combinable_nodes.values()) if combinable_nodes else set()
        in_sig, out_sig = _get_signature(combinable_nodes, self.graph)
        m = self.node_mapping
        predecessors = [m[o] for o in self.func_dependencies(output_name)]
        head = self.node_mapping[output_name]
        new_functions = []
        for f in self.functions:
            if f != head and f not in predecessors:
                continue
            if f in combinable_nodes:
                inputs = tuple(sorted(in_sig[f]))
                outputs = tuple(sorted(out_sig[f]))
                if len(outputs) == 1:
                    outputs = outputs[0]  # type: ignore[assignment]
                funcs = [f, *combinable_nodes[f]]
                mini_pipeline = Pipeline(funcs, debug=False, profile=False)
                func = mini_pipeline.func(f.output_name).call_full_output
                f_combined = _wrap_dict_to_tuple(func, inputs, outputs)
                f_combined.__name__ = f"combined_{f.__name__}"
                f_pipefunc = PipelineFunction(
                    f_combined,
                    outputs,
                    profile=f.profile,
                    save=f.save,
                    cache=f.cache,
                    save_function=f.save_function,
                )
                # Disable saving for all functions that are being combined
                for f_ in funcs:
                    f_.save = False
                f_pipefunc.parameters = list(inputs)
                new_functions.append(f_pipefunc)
            elif f not in skip:
                new_functions.append(f)
        return Pipeline(new_functions)

    def all_execution_orders(
        self,
        output_name: str,
    ) -> Generator[list[PipelineFunction], None, None]:
        """Generate all possible execution orders for the functions in the pipeline.

        This method generates all possible topological sorts (execution orders)
        of the functions in the pipeline's execution graph. It first simplifies the
        pipeline to a version where combinable function nodes have been merged
        into single function nodes, and then generates all topological sorts of
        the functions in the simplified graph.

        The method only considers the functions in the graph and ignores the
        root arguments.

        Parameters
        ----------
        output_name
            The name of the output from the pipeline function we are starting
            from. It is used to get the starting function in the pipeline and to
            determine the simplified pipeline.

        Returns
        -------
        Generator[list[str], None, None]
            A generator that yields lists of function names, each list
            representing a possible execution order of the functions in the
            pipeline.

        Notes
        -----
        A topological sort of a directed graph is a linear ordering of its
        vertices such that for every directed edge U -> V from vertex U to
        vertex V, U comes before V in the ordering. For a pipeline, this means
        that each function only gets executed after all its dependencies have
        been executed.

        The method uses the NetworkX function `all_topological_sorts` to
        generate all possible topological sorts. If there are cycles in the
        graph (i.e., there's a circular dependency between functions), the
        method will raise a NetworkXUnfeasible exception.

        The function 'head' in the nested function `_recurse` represents the
        current function being checked in the execution graph.

        """
        simplified_pipeline = self.simplified_pipeline(output_name)
        func_only_graph = simplified_pipeline.graph.copy()
        root_args = simplified_pipeline.arg_combinations(
            output_name,
            root_args_only=True,
        )
        for arg in root_args:
            func_only_graph.remove_node(arg)
        return nx.all_topological_sorts(func_only_graph)

    @property
    def leaf_nodes(self) -> list[PipelineFunction]:
        """Return the leaf nodes in the pipeline's execution graph."""
        return [node for node in self.graph.nodes() if self.graph.out_degree(node) == 0]

    @property
    def root_nodes(self) -> list[PipelineFunction]:
        """Return the root nodes in the pipeline's execution graph."""
        return [node for node in self.graph.nodes() if self.graph.in_degree(node) == 0]

    def all_transitive_paths(
        self,
        output_name: str,
        *,
        simplify: bool = False,
    ) -> list[list[list[PipelineFunction]]]:
        """Get all possible transitive paths for a specified output.

        This method retrieves all the possible ways the functions in the
        pipeline can be ordered (transitive paths) to produce a specified
        output.

        Parameters
        ----------
        output_name
            The name of the output variable to find paths for.
        simplify
            A flag indicating whether to simplify the pipeline before computing
            the paths. If True, the pipeline is first simplified to a sub-pipeline
            that is necessary for producing the output_name. If False, the paths
            are computed on the full pipeline. Default is False.

        Returns
        -------
        list[list[list[PipelineFunction]]]
            A list of lists of lists of `PipelineFunction`s. Each list of lists
            represents an independent chain of computation in the pipeline that
            can produce the output. Each list of `PipelineFunction` represents a
            possible ordering of functions in that chain.

        """
        pipeline = self.simplified_pipeline(output_name) if simplify else self

        func_only_graph = pipeline.graph.copy()
        root_args = pipeline.root_args(output_name)
        for arg in root_args:
            func_only_graph.remove_node(arg)

        leaf = next(
            n
            for n in func_only_graph.nodes
            if output_name in _at_least_tuple(n.output_name)
        )
        roots = [n for n, d in func_only_graph.in_degree() if d == 0]
        graph = nx.transitive_reduction(func_only_graph)
        return [list(nx.all_simple_paths(graph, root, leaf)) for root in roots]

    @property
    def profiling_stats(self) -> dict[str, ProfilingStats]:
        """Return the profiling data for each function in the pipeline."""
        return {
            f.__name__: f.profiling_stats for f in self.functions if f.profiling_stats
        }

    def __str__(self) -> str:
        """Return a string representation of the pipeline."""
        pipeline_str = "Pipeline:\n"
        for node in self.graph.nodes:
            if isinstance(node, PipelineFunction):
                fn = node
                input_args = self.all_arg_combinations()[fn.output_name]
                pipeline_str += (
                    f"  {fn.output_name} = {fn.__name__}({', '.join(fn.parameters)})\n"
                )
                pipeline_str += f"    Possible input arguments: {input_args}\n"
        return pipeline_str


def _wrap_dict_to_tuple(
    func: Callable[..., Any],
    inputs: tuple[str, ...],
    output_name: str | tuple[str, ...],
) -> Callable[..., Any]:
    sig = inspect.signature(func)
    new_params = [
        inspect.Parameter(name, inspect.Parameter.POSITIONAL_OR_KEYWORD)
        for name in inputs
    ]
    new_sig = sig.replace(parameters=new_params)

    def call(*args: Any, **kwargs: Any) -> Any:
        """Call the pipeline function with the root arguments."""
        bound = new_sig.bind(*args, **kwargs)
        bound.apply_defaults()
        r = func(**bound.arguments)
        if isinstance(output_name, tuple):
            return tuple(r[k] for k in output_name)
        return r[output_name]

    call.__signature__ = new_sig  # type: ignore[attr-defined]

    return call


def _combine_nodes(
    combinable_nodes: dict[PipelineFunction, set[PipelineFunction]],
) -> dict[PipelineFunction, set[PipelineFunction]]:
    """Reduce the dictionary of combinable nodes to a minimal set.

    The input dictionary `combinable_nodes` indicates which nodes
    (functions in the pipeline) can be combined together. The dictionary
    keys are PipelineFunction objects, and the values are sets of
    PipelineFunction objects that the key depends on and can be
    combined with. For example,
    if `combinable_nodes = {f6: {f5}, f5: {f1, f4}}`, it means that `f6`
    can be combined with `f5`, and `f5` can be combined with `f1` and `f4`.

    This method simplifies the input dictionary by iteratively checking each
    node in the dictionary to see if it is a dependency of any other nodes.
    If it is, the method replaces that dependency with the node's own
    dependencies and removes the node from the dictionary. For example, if
    `f5` is found to be a dependency of `f6`, then `f5` is replaced by its
    own dependencies `{f1, f4}` in the `f6` entry,  and the `f5` entry is
    removed from the dictionary. This results in a new
    dictionary, `{f6: {f1, f4}}`.

    The aim is to get a dictionary where each node only depends on nodes
    that cannot be further combined. This simplified dictionary is useful for
    constructing a simplified graph of the computation.

    Parameters
    ----------
    combinable_nodes
        A dictionary where the keys are PipelineFunction objects, and the
        values are sets of PipelineFunction objects that can be combined
        with the key.

    Returns
    -------
    Dict[PipelineFunction, Set[PipelineFunction]]
        A simplified dictionary where each node only depends on nodes
        that cannot be further combined.

    """
    combinable_nodes = OrderedDict(combinable_nodes)
    for _ in range(len(combinable_nodes)):
        node, deps = combinable_nodes.popitem(last=False)
        added_nodes = []
        for _node, _deps in list(combinable_nodes.items()):
            if node in _deps:
                combinable_nodes[_node] |= deps
                added_nodes.append(_node)
        if not added_nodes:
            combinable_nodes[node] = deps
    return dict(combinable_nodes)


def _get_signature(
    combinable_nodes: dict[PipelineFunction, set[PipelineFunction]],
    graph: nx.DiGraph,
) -> tuple[dict[PipelineFunction, set[str]], dict[PipelineFunction, set[str]]]:
    """Retrieve the inputs and outputs for the signature of the combinable nodes.

    This function generates a mapping of the inputs and outputs required for
    each node in the combinable_nodes dictionary. For each node, it collects
    the outputs of all nodes it depends on and the parameters it and its
    dependent nodes require. In addition, it considers additional outputs
    based on the dependencies in the graph. It then filters these lists to
    ensure that no parameter is considered an output and no output is
    considered a parameter.

    Parameters
    ----------
    combinable_nodes
        Dictionary containing the nodes that can be combined together.
        The keys of the dictionary are the nodes that can be combined,
        and the values are sets of nodes that they depend on.
    graph
        The directed graph of the pipeline functions. Each node represents a
        function, and each edge represents a dependency relationship between
        functions.

    Returns
    -------
    all_inputs : dict[PipelineFunction, set[str]]
        Dictionary where keys are nodes and values are sets of parameter
        names that the node and its dependent nodes require.
    all_outputs : dict[PipelineFunction, set[str]]
        Dictionary where keys are nodes and values are sets of output names
        that the node and its dependent nodes produce, plus additional output
        names based on the dependency relationships in the graph.

    """
    all_inputs = {}
    all_outputs = {}
    for node, to_replace in combinable_nodes.items():
        outputs = set(_at_least_tuple(node.output_name))
        parameters = set(node.parameters)
        additional_outputs = set()  # parameters that are outputs to other functions
        for f in to_replace:
            outputs |= set(_at_least_tuple(f.output_name))
            parameters |= set(f.parameters)
            for successor in graph.successors(f):
                if successor not in to_replace and successor != node:
                    edge = graph.edges[f, successor]
                    additional_outputs |= set(_at_least_tuple(edge["arg"]))
        all_outputs[node] = (outputs - parameters) | additional_outputs
        all_inputs[node] = parameters - outputs
    return all_inputs, all_outputs


def generate_filename_from_dict(obj: dict[str, Any], suffix: str = ".pickle") -> Path:
    """Generate a filename from a dictionary."""
    assert all(isinstance(k, str) for k in obj)
    keys = "_".join(obj.keys())
    obj_string = json.dumps(
        obj,
        sort_keys=True,
    )  # Convert the dictionary to a sorted string
    obj_bytes = obj_string.encode()  # Convert the string to bytes

    sha256_hash = hashlib.sha256()
    sha256_hash.update(obj_bytes)
    # Convert the hash to a hexadecimal string for the filename
    str_hash = sha256_hash.hexdigest()
    return Path(f"{keys}__{str_hash}{suffix}")
=======
    return decorator
>>>>>>> 8b9c3d31
<|MERGE_RESOLUTION|>--- conflicted
+++ resolved
@@ -28,12 +28,7 @@
 
 import cloudpickle
 
-<<<<<<< HEAD
-from pipefunc._cache import DiskCache, HybridCache, LRUCache
-from pipefunc._mapspec import MapSpec
-=======
 from pipefunc._lazy import evaluate_lazy
->>>>>>> 8b9c3d31
 from pipefunc._perf import ProfilingStats, ResourceProfiler
 from pipefunc._utils import at_least_tuple
 
@@ -44,6 +39,8 @@
 
 if TYPE_CHECKING:
     from pathlib import Path
+
+    from pipefunc._mapspec import MapSpec
 
 
 T = TypeVar("T", bound=Callable[..., Any])
@@ -297,12 +294,8 @@
     cache: bool = False,
     save: bool | None = None,
     save_function: Callable[[str | Path, dict[str, Any]], None] | None = None,
-<<<<<<< HEAD
     mapspec: str | MapSpec | None = None,
-) -> Callable[[Callable[..., Any]], PipelineFunction]:
-=======
 ) -> Callable[[Callable[..., Any]], PipeFunc]:
->>>>>>> 8b9c3d31
     """A decorator for tagging pipeline functions with a return identifier.
 
     Parameters
@@ -365,1242 +358,4 @@
             mapspec=mapspec,
         )
 
-<<<<<<< HEAD
-    return decorator
-
-
-class _Function:
-    """Wrapper class for a pipeline function.
-
-    Parameters
-    ----------
-    pipeline
-        The pipeline to which the function belongs.
-    output_name
-        The identifier for the return value of the pipeline function.
-    root_args
-        The names of the pipeline function's root inputs.
-
-    """
-
-    def __init__(
-        self,
-        pipeline: Pipeline,
-        output_name: _OUTPUT_TYPE,
-        root_args: tuple[str, ...],
-    ) -> None:
-        """Initialize the function wrapper."""
-        self.pipeline = pipeline
-        self.output_name = output_name
-        self.root_args = root_args
-        self.call_with_root_args = self._create_call_with_root_args_method()
-
-    def __call__(self, **kwargs: Any) -> Any:
-        """Call the pipeline function with the given arguments.
-
-        Parameters
-        ----------
-        kwargs
-            Keyword arguments to be passed to the pipeline function.
-
-        Returns
-        -------
-        Any
-            The return value of the pipeline function.
-
-        """
-        return self.pipeline._run_pipeline(output_name=self.output_name, **kwargs)
-
-    def call_full_output(self, **kwargs: Any) -> dict[str, Any]:
-        """Call the pipeline function with the given arguments and return all outputs.
-
-        Parameters
-        ----------
-        kwargs
-            Keyword arguments to be passed to the pipeline function.
-
-        Returns
-        -------
-        Any
-            The return value of the pipeline function.
-
-        """
-        return self.pipeline._run_pipeline(
-            output_name=self.output_name,
-            full_output=True,
-            **kwargs,
-        )
-
-    def call_with_dict(self, kwargs: dict[str, Any]) -> Any:
-        """Call the pipeline function with the given arguments.
-
-        Parameters
-        ----------
-        kwargs
-            Keyword arguments to be passed to the pipeline function.
-
-        Returns
-        -------
-        Any
-            The return value of the pipeline function.
-
-        """
-        return self(**kwargs)
-
-    def __getstate__(self) -> dict:
-        """Prepare the state of the current object for pickling."""
-        state = self.__dict__.copy()
-        state.pop("call_with_root_args", None)  # don't pickle the execute method
-        return state
-
-    def __setstate__(self, state: dict) -> None:
-        """Restore the state of the current object from the provided state."""
-        self.__dict__.update(state)
-        self.call_with_root_args = self._create_call_with_root_args_method()
-
-    def _create_call_with_parameters_method(
-        self,
-        parameters: tuple[str, ...],
-        output_name: _OUTPUT_TYPE | None = None,
-    ) -> Callable[..., Any]:
-        sig = inspect.signature(self.__call__)
-        new_params = [
-            inspect.Parameter(name, inspect.Parameter.POSITIONAL_OR_KEYWORD)
-            for name in parameters
-        ]
-        new_sig = sig.replace(parameters=new_params)
-
-        def call(*args: Any, **kwargs: Any) -> Any:
-            """Call the pipeline function with the root arguments."""
-            bound = new_sig.bind(*args, **kwargs)
-            bound.apply_defaults()
-            if output_name is None:
-                return self(**bound.arguments)
-            all_results = self.pipeline._run_pipeline(
-                output_name=self.output_name,
-                **bound.arguments,
-                full_output=True,
-            )
-            if isinstance(output_name, str):
-                return all_results[output_name]
-            return tuple(all_results[o] for o in output_name)
-
-        call.__signature__ = new_sig  # type: ignore[attr-defined]
-        return call
-
-    def _create_call_with_root_args_method(self) -> Callable[..., Any]:
-        return self._create_call_with_parameters_method(self.root_args)
-
-
-class Pipeline:
-    """Pipeline class for managing and executing a sequence of functions.
-
-    Parameters
-    ----------
-    functions
-        A list of functions that form the pipeline.
-    debug
-        Flag indicating whether debug information should be printed.
-        If None, the value of each PipelineFunction's debug attribute is used.
-    profile
-        Flag indicating whether profiling information should be collected.
-        If None, the value of each PipelineFunction's profile attribute is used.
-    cache
-        The type of cache to use.
-    cache_kwargs
-        Keyword arguments passed to
-
-    """
-
-    def __init__(
-        self,
-        functions: list[PipelineFunction | tuple[PipelineFunction, str | MapSpec]],
-        *,
-        debug: bool | None = None,
-        profile: bool | None = None,
-        cache: Literal["shared", "hybrid", "disk"] | None = "hybrid",
-        cache_kwargs: dict[str, Any] | None = None,
-    ) -> None:
-        """Pipeline class for managing and executing a sequence of functions."""
-        # TODO: add support for disk cache
-        # TODO: check https://joblib.readthedocs.io/en/latest/memory.html
-        # TODO: add caching kwargs
-
-        self.functions: list[PipelineFunction] = []
-        self._debug = debug
-        self._profile = profile
-        self.output_to_func: dict[_OUTPUT_TYPE, PipelineFunction] = {}
-        for f in functions:
-            if isinstance(f, tuple):
-                f, mapspec = f  # noqa: PLW2901
-            else:
-                mapspec = None
-            self.add(f, mapspec=mapspec)
-        self._graph = None
-        self._arg_combinations: dict[_OUTPUT_TYPE, set[tuple[str, ...]]] = {}
-        self.cache: LRUCache | HybridCache | DiskCache
-        if cache_kwargs is None:
-            cache_kwargs = {}
-        if cache == "shared":
-            self.cache = LRUCache(**cache_kwargs)
-        elif cache == "hybrid":
-            self.cache = HybridCache(**cache_kwargs)
-        elif cache == "disk":
-            self.cache = DiskCache(**cache_kwargs)
-        else:
-            msg = f"Unknown cache type {cache}"
-            raise ValueError(msg)
-
-    @property
-    def profile(self) -> bool | None:
-        """Flag indicating whether profiling information should be collected."""
-        return self._profile
-
-    @profile.setter
-    def profile(self, value: bool | None) -> None:
-        """Set the profiling flag for the pipeline and all functions."""
-        self._profile = value
-        if value is not None:
-            for f in self.functions:
-                f.profile = value
-
-    @property
-    def debug(self) -> bool | None:
-        """Flag indicating whether debug information should be printed."""
-        return self._debug
-
-    @debug.setter
-    def debug(self, value: bool | None) -> None:
-        """Set the debug flag for the pipeline and all functions."""
-        self._debug = value
-        if value is not None:
-            for f in self.functions:
-                f.debug = value
-
-    def add(
-        self,
-        f: PipelineFunction | Callable,
-        mapspec: str | MapSpec | None = None,
-    ) -> PipelineFunction:
-        """Add a function to the pipeline.
-
-        Parameters
-        ----------
-        f
-            The function to add to the pipeline.
-        profile
-            Flag indicating whether profiling information should be collected.
-        mapspec
-            This is a specification for mapping that dictates how input values should
-            be merged together. If None, the default behavior is that the input directly
-            maps to the output.
-
-        """
-        if not isinstance(f, PipelineFunction):
-            f = PipelineFunction(f, output_name=f.__name__)
-        elif mapspec is not None:
-            msg = (
-                "Initializing the `Pipeline` using `MapSpec`s and"
-                " `PipelineFunction`s modifies the `PipelineFunction`s inplace."
-            )
-            warnings.warn(msg, UserWarning, stacklevel=2)
-
-        if mapspec is not None:
-            if isinstance(mapspec, str):
-                mapspec = MapSpec.from_string(mapspec)
-            f.mapspec = mapspec
-
-        self.functions.append(f)
-
-        self.output_to_func[f.output_name] = f
-        if isinstance(f.output_name, tuple):
-            for name in f.output_name:
-                self.output_to_func[name] = f
-
-        if self.profile is not None:
-            f.set_profiling(enable=self.profile)
-        if self.debug is not None:
-            f.debug = self.debug
-        self._graph = None
-        self._arg_combinations = {}
-        return f
-
-    def _check_consistent_defaults(self) -> None:
-        """Check that the default values for shared arguments are consistent."""
-        arg_defaults = defaultdict(set)
-        for f in self.functions:
-            for arg, default_value in f.defaults.items():
-                arg_defaults[arg].add(default_value)
-                if len(arg_defaults[arg]) > 1:
-                    msg = (
-                        f"Inconsistent default values for argument '{arg}' in"
-                        " functions. Please make sure the shared input arguments have"
-                        " the same default value or are set only for one function.",
-                    )
-                    raise ValueError(msg)
-
-    @property
-    def graph(self) -> nx.DiGraph:
-        """The directed graph representing the pipeline."""
-        if self._graph is None:
-            self._graph = self._make_graph()
-        return self._graph
-
-    def _make_graph(self) -> nx.DiGraph:
-        """Create a directed graph representing the pipeline.
-
-        Returns
-        -------
-        nx.DiGraph
-            A directed graph with nodes representing functions and edges
-            representing dependencies between functions.
-
-        """
-        self._check_consistent_defaults()
-        g = nx.DiGraph()
-        for f in self.functions:
-            g.add_node(f)
-            assert f.parameters is not None
-            for arg in f.parameters:
-                if arg in self.output_to_func:  # is function output
-                    edge = (self.output_to_func[arg], f)
-                    if edge not in g.edges:
-                        g.add_edge(*edge, arg=arg)
-                    else:
-                        # tuple output of function, and the edge already exists
-                        assert isinstance(edge[0].output_name, tuple)
-                        current = g.edges[edge]["arg"]
-                        g.edges[edge]["arg"] = (*_at_least_tuple(current), arg)
-
-                else:
-                    if arg not in g:  # Add the node only if it doesn't exist
-                        default_value = f.defaults.get(arg, inspect.Parameter.empty)
-                        g.add_node(arg, default_value=default_value)
-                    g.add_edge(arg, f, arg=arg)
-        return g
-
-    def func(self, output_name: _OUTPUT_TYPE) -> _Function:
-        """Create a composed function that can be called with keyword arguments.
-
-        Parameters
-        ----------
-        output_name
-            The identifier for the return value of the composed function.
-
-        Returns
-        -------
-        Callable[..., Any]
-            The composed function that can be called with keyword arguments.
-
-        """
-        root_args = self.root_args(output_name)
-        assert isinstance(root_args, tuple)
-        return _Function(self, output_name, root_args=root_args)
-
-    def __call__(self, output_name: _OUTPUT_TYPE, **kwargs: Any) -> Any:
-        """Call the pipeline for a specific return value.
-
-        Parameters
-        ----------
-        output_name
-            The identifier for the return value of the pipeline.
-        kwargs
-            Keyword arguments to be passed to the pipeline functions.
-
-        Returns
-        -------
-        Any
-            The return value of the pipeline.
-
-        """
-        return self.func(output_name)(**kwargs)
-
-    def _compute_cache_key(
-        self,
-        output_name: _OUTPUT_TYPE,
-        kwargs: dict[str, Any],
-    ) -> _CACHE_KEY_TYPE | None:
-        """Compute the cache key for a specific output name.
-
-        The cache key is a tuple consisting of the output name and a tuple of
-        root input keys and their corresponding values. Root inputs are the
-        inputs that are not derived from any other function in the pipeline.
-
-        If any of the root inputs required for the output_name are not available
-        in kwargs, the cache key computation is skipped, and the method returns
-        None. This can happen when a non-root input is directly provided as an
-        input to another function, in which case the result should not be
-        cached.
-
-        Parameters
-        ----------
-        output_name
-            The identifier for the return value of the pipeline.
-        kwargs
-            Keyword arguments to be passed to the pipeline functions.
-
-        Returns
-        -------
-        _CACHE_KEY_TYPE | None
-            A tuple containing the output name and a tuple of root input keys
-            and their corresponding values, or None if the cache key computation
-            is skipped.
-
-        """
-        root_args = self.root_args(output_name)
-        assert isinstance(root_args, tuple)
-        cache_key_items = []
-        for k in sorted(root_args):
-            if k not in kwargs:
-                # This means the computation was run with non-root inputs
-                # i.e., the output of a function was directly provided as an input to
-                # another function. In this case, we don't want to cache the result.
-                return None
-            cache_key_items.append((k, kwargs[k]))
-
-        return output_name, tuple(cache_key_items)
-
-    def _run_pipeline(
-        self,
-        output_name: _OUTPUT_TYPE,
-        *,
-        full_output: bool = False,
-        **kwargs: Any,
-    ) -> Any:
-        """Execute the pipeline for a specific return value.
-
-        Parameters
-        ----------
-        output_name
-            The identifier for the return value of the pipeline.
-        full_output
-            Whether to return the outputs of all function executions
-            as a dictionary mapping function names to their return values.
-        kwargs
-            Keyword arguments to be passed to the pipeline functions.
-
-        Returns
-        -------
-        Any
-            The return value of the pipeline or a dictionary mapping function
-            names to their return values if full_output is True.
-
-        """
-
-        def _update_all_results(
-            func: PipelineFunction,
-            r: Any,
-            output_name: _OUTPUT_TYPE,
-            all_results: dict[_OUTPUT_TYPE, Any],
-        ) -> None:
-            if isinstance(func.output_name, tuple) and not isinstance(
-                output_name,
-                tuple,
-            ):
-                for name in func.output_name:
-                    assert func.output_picker is not None
-                    all_results[name] = func.output_picker(r, name)
-            else:
-                all_results[func.output_name] = r
-
-        def _execute_pipeline(
-            output_name: _OUTPUT_TYPE,
-            **kwargs: Any,
-        ) -> Any:
-            if output_name in all_results:
-                return all_results[output_name]
-
-            func = self.output_to_func[output_name]
-
-            if func is None:
-                msg = (
-                    f"Argument {output_name} is not in kwargs and has no default value."
-                )
-                raise ValueError(msg)
-
-            assert func.parameters is not None
-            result_from_cache = False
-            if func.cache:
-                cache_key = self._compute_cache_key(func.output_name, kwargs)
-                if cache_key is not None and cache_key in self.cache:
-                    r = self.cache.get(cache_key)
-                    assert r is not None
-                    _update_all_results(func, r, output_name, all_results)
-                    result_from_cache = True
-                    if not full_output:
-                        return all_results[output_name]
-
-            func_args = {
-                arg: kwargs.get(arg, func.defaults.get(arg)) for arg in func.parameters
-            }
-            for arg in func.parameters:
-                if arg not in kwargs and arg not in func.defaults:
-                    func_args[arg] = _execute_pipeline(arg, **kwargs)
-
-            if result_from_cache:
-                # Can only happen if full_output is True
-                return all_results[output_name]
-            start_time = time.perf_counter()
-            r = func(**func_args)
-
-            if func.cache and cache_key is not None:
-                if isinstance(self.cache, HybridCache):
-                    duration = time.perf_counter() - start_time
-                    self.cache.put(cache_key, r, duration)
-                else:
-                    self.cache.put(cache_key, r)
-
-            _update_all_results(func, r, output_name, all_results)
-            if func.save and not result_from_cache:
-                to_save = {k: all_results[k] for k in self.root_args(output_name)}
-                filename = generate_filename_from_dict(to_save)  # type: ignore[arg-type]
-                filename = func.__name__ / filename
-                to_save[output_name] = all_results[output_name]  # type: ignore[index]
-                assert func.save_function is not None
-                func.save_function(filename, to_save)  # type: ignore[arg-type]
-            return all_results[output_name]
-
-        all_results: dict[_OUTPUT_TYPE, Any] = kwargs.copy()  # type: ignore[assignment]
-        _execute_pipeline(output_name, **kwargs)
-        return all_results if full_output else all_results[output_name]
-
-    @property
-    def node_mapping(self) -> dict[_OUTPUT_TYPE, PipelineFunction | str]:
-        """Return a mapping from node names to nodes.
-
-        Returns
-        -------
-        Dict[_OUTPUT_TYPE, PipelineFunction | str]
-            A mapping from node names to nodes.
-
-        """
-        mapping: dict[_OUTPUT_TYPE, PipelineFunction | str] = {}
-        for node in self.graph.nodes:
-            if isinstance(node, PipelineFunction):
-                if isinstance(node.output_name, tuple):
-                    for name in node.output_name:
-                        mapping[name] = node
-                mapping[node.output_name] = node
-            else:
-                assert isinstance(node, str)
-                mapping[node] = node
-        return mapping
-
-    def _next_root_args(
-        self,
-        arg_set: set[tuple[str, ...]],
-    ) -> tuple[str, ...]:
-        """Find the tuple of root arguments."""
-        return next(
-            args
-            for args in arg_set
-            if all(isinstance(self.node_mapping[n], str) for n in args)
-        )
-
-    def arg_combinations(
-        self,
-        output_name: _OUTPUT_TYPE,
-        *,
-        root_args_only: bool = False,
-    ) -> set[tuple[str, ...]] | tuple[str, ...]:
-        """Return the arguments required to compute a specific output.
-
-        Parameters
-        ----------
-        output_name
-            The identifier for the return value of the pipeline.
-        root_args_only
-            If True, only return the root arguments required to compute the
-            output. If False, return all arguments required to compute the
-            output.
-
-        Returns
-        -------
-        Set[Tuple[str, ...]]
-            A set of tuples containing possible argument combinations.
-
-        """
-        if r := self._arg_combinations.get(output_name):
-            if root_args_only:
-                return self._next_root_args(r)
-            return r
-
-        def names(nodes: Iterable[PipelineFunction | str]) -> tuple[str, ...]:
-            names: list[str] = []
-            for n in nodes:
-                if isinstance(n, PipelineFunction):
-                    names.extend(_at_least_tuple(n.output_name))
-                else:
-                    assert isinstance(n, str)
-                    names.append(n)
-            return tuple(names)
-
-        def sort_key(node: PipelineFunction | str) -> str:
-            if isinstance(node, PipelineFunction):
-                if isinstance(node.output_name, tuple):
-                    return ",".join(node.output_name)
-                return node.output_name
-            return node
-
-        def unique(
-            nodes: Iterable[PipelineFunction | str],
-        ) -> tuple[PipelineFunction | str, ...]:
-            return tuple(sorted(set(nodes), key=sort_key))
-
-        def filter_funcs(
-            funcs: Iterable[PipelineFunction | str],
-        ) -> list[PipelineFunction]:
-            return [f for f in funcs if isinstance(f, PipelineFunction)]
-
-        def compute_arg_mapping(
-            node: PipelineFunction,
-            head: PipelineFunction,
-            args: list[PipelineFunction | str],
-            replaced: list[PipelineFunction | str],
-        ) -> None:
-            preds = [n for n in self.graph.predecessors(node) if n not in replaced]
-            deps = unique(args + preds)
-            deps_names = names(deps)
-            if deps_names in arg_set:
-                return
-            arg_set.add(deps_names)
-
-            for func in filter_funcs(deps):
-                new_args = [dep for dep in deps if dep != func]
-                compute_arg_mapping(func, head, new_args, [*replaced, node])
-
-        head = self.node_mapping[output_name]
-        arg_set: set[tuple[str, ...]] = set()
-        compute_arg_mapping(head, head, [], [])  # type: ignore[arg-type]
-        self._arg_combinations[output_name] = arg_set
-        if root_args_only:
-            return self._next_root_args(arg_set)
-        return arg_set
-
-    def root_args(self, output_name: _OUTPUT_TYPE) -> tuple[str, ...]:
-        """Return the root arguments required to compute a specific output."""
-        return self.arg_combinations(output_name, root_args_only=True)  # type: ignore[return-value]
-
-    def func_dependencies(self, output_name: _OUTPUT_TYPE) -> list[_OUTPUT_TYPE]:
-        """Return the functions required to compute a specific output."""
-
-        def _predecessors(x: _OUTPUT_TYPE | PipelineFunction) -> list[_OUTPUT_TYPE]:
-            preds = set()
-            if isinstance(x, (str, tuple)):
-                x = self.node_mapping[x]
-            for pred in self.graph.predecessors(x):
-                if isinstance(pred, PipelineFunction):
-                    preds.add(pred.output_name)
-                    for p in _predecessors(pred):
-                        preds.add(p)
-            return preds  # type: ignore[return-value]
-
-        return sorted(_predecessors(output_name), key=_at_least_tuple)
-
-    def all_arg_combinations(
-        self,
-        *,
-        root_args_only: bool = False,
-    ) -> dict[_OUTPUT_TYPE, set[tuple[str, ...]]]:
-        """Compute all possible argument mappings for the pipeline.
-
-        Considering only the root input nodes if `root_args_only` is
-        set to True.
-
-        Parameters
-        ----------
-        root_args_only
-            If True, the function will only consider the root input nodes
-            (i.e., nodes with no predecessor functions) while calculating the
-            possible argument combinations. If False, all predecessor nodes,
-            including intermediate functions, will be considered.
-
-        Returns
-        -------
-        Dict[_OUTPUT_TYPE, Set[Tuple[str, ...]]]
-            A dictionary mapping function names to sets of tuples containing
-            possible argument combinations.
-
-        """
-        mapping: dict[_OUTPUT_TYPE, set[tuple[str, ...]]] = defaultdict(set)
-        for node in self.graph.nodes:
-            if isinstance(node, PipelineFunction):
-                arg_combinations = self.arg_combinations(
-                    node.output_name,
-                    root_args_only=root_args_only,
-                )
-                if not isinstance(arg_combinations, set):  # root_args_only=True
-                    arg_combinations = {arg_combinations}
-                mapping[node.output_name] = arg_combinations
-        return mapping
-
-    def _unique_leaf_node(self) -> PipelineFunction:
-        """Return the unique leaf node of the pipeline graph."""
-        leaf_nodes = self.leaf_nodes
-        if len(leaf_nodes) != 1:  # pragma: no cover
-            msg = (
-                "The pipeline has multiple leaf nodes. Please specify the output_name"
-                " argument to disambiguate.",
-            )
-            raise ValueError(msg)
-        return leaf_nodes[0]
-
-    def _func_node_colors(
-        self,
-        *,
-        conservatively_combine: bool = False,
-        output_name: _OUTPUT_TYPE | None = None,
-    ) -> list[str]:
-        if output_name is None:
-            output_name = self._unique_leaf_node().output_name
-
-        func_node_colors = []
-        combinable_nodes = self._identify_combinable_nodes(
-            output_name=output_name,
-            conservatively_combine=conservatively_combine,
-        )
-        combinable_nodes = _combine_nodes(combinable_nodes)
-        node_sets = [{k, *v} for k, v in combinable_nodes.items()]
-        color_index = len(node_sets)  # for non-combinable nodes
-        for node in self.graph.nodes:
-            if isinstance(node, PipelineFunction):
-                i = next(
-                    (i for i, nodes in enumerate(node_sets) if node in nodes),
-                    None,
-                )
-                if i is not None:
-                    func_node_colors.append(f"C{i}")
-                else:
-                    func_node_colors.append(f"C{color_index}")
-                    color_index += 1
-        return func_node_colors
-
-    def visualize(
-        self,
-        figsize: tuple[int, int] = (10, 10),
-        filename: str | Path | None = None,
-        *,
-        color_combinable: bool = False,
-        conservatively_combine: bool = False,
-        output_name: _OUTPUT_TYPE | None = None,
-    ) -> None:
-        """Visualize the pipeline as a directed graph.
-
-        Parameters
-        ----------
-        figsize
-            The width and height of the figure in inches.
-        filename
-            The filename to save the figure to.
-        color_combinable
-            Whether to color combinable nodes differently.
-        conservatively_combine
-            Argument as passed to `Pipeline.simply_pipeline`.
-        output_name
-            Argument as passed to `Pipeline.simply_pipeline`.
-
-        """
-        if color_combinable:
-            func_node_colors = self._func_node_colors(
-                conservatively_combine=conservatively_combine,
-                output_name=output_name,
-            )
-        else:
-            func_node_colors = None
-        visualize(
-            self.graph,
-            figsize=figsize,
-            filename=filename,
-            func_node_colors=func_node_colors,
-        )
-
-    def visualize_holoviews(self) -> hv.Graph:
-        """Visualize the pipeline as a directed graph using HoloViews."""
-        return visualize_holoviews(self.graph)
-
-    def resources_report(self) -> None:
-        """Display the resource usage report for each function in the pipeline."""
-        if not self.profiling_stats:
-            msg = "Profiling is not enabled."
-            raise ValueError(msg)
-        print("Resource Usage Report:")
-        for func_name, stats in self.profiling_stats.items():
-            print(
-                f"{func_name}: average CPU usage: {stats.cpu.average * 100:.2f}%,"
-                f" max memory usage: {stats.memory.max / (1024 * 1024):.2f} MB,"
-                f" average time: {stats.time.average:.2e} s,"
-                f" number of calls: {stats.time.num_executions}",
-            )
-
-    def _identify_combinable_nodes(
-        self,
-        output_name: _OUTPUT_TYPE,
-        *,
-        conservatively_combine: bool = False,
-    ) -> dict[PipelineFunction, set[PipelineFunction]]:
-        """Identify which function nodes can be combined into a single function.
-
-        This method identifies the PipelineFunctions in the execution graph that
-        can be combined into a single function. The criterion for combinability
-        is that the functions share the same root arguments.
-
-        Parameters
-        ----------
-        output_name
-            The name of the output from the pipeline function we are starting
-            the search from. It is used to get the starting function in the
-            pipeline.
-        conservatively_combine
-            If True, only combine a function node with its predecessors if all
-            of its predecessors have the same root arguments as the function
-            node itself. If False, combine a function node with its predecessors
-            if any of its predecessors have the same root arguments as the
-            function node.
-
-        Returns
-        -------
-        dict[PipelineFunction, set[PipelineFunction]]
-            A dictionary where each key is a PipelineFunction that can be
-            combined with others. The value associated with each key is a set of
-            PipelineFunctions that can be combined with the key function.
-
-        Notes
-        -----
-        This function works by performing a depth-first search through the
-        pipeline's execution graph. Starting from the PipelineFunction
-        corresponding to the `output_name`, it goes through each predecessor in
-        the graph (functions that need to be executed before the current one).
-        For each predecessor function, it recursively checks if it can be
-        combined with others by comparing their root arguments.
-
-        If a function's root arguments are identical to the head function's root
-        arguments, it is considered combinable and added to the set of
-        combinable functions for the head. If `conservatively_combine=True` and
-        all predecessor functions are combinable, the head function and its set
-        of combinable functions are added to the `combinable_nodes` dictionary.
-        If `conservatively_combine=False` and any predecessor function is
-        combinable, the head function and its set of combinable functions are
-        added to the `combinable_nodes` dictionary.
-
-        The function 'head' in the nested function `_recurse` represents the
-        current function being checked in the execution graph.
-
-        """
-        # Nested function _recurse performs the depth-first search and updates the
-        # `combinable_nodes` dictionary.
-
-        def _recurse(head: PipelineFunction) -> None:
-            head_args = self.root_args(head.output_name)
-            funcs = set()
-            i = 0
-            for node in self.graph.predecessors(head):
-                if isinstance(node, (tuple, str)):  # node is root_arg
-                    continue
-                i += 1
-                _recurse(node)
-                node_args = self.root_args(node.output_name)
-                if node_args == head_args:
-                    funcs.add(node)
-            if funcs and (not conservatively_combine or i == len(funcs)):
-                combinable_nodes[head] = funcs
-
-        combinable_nodes: dict[PipelineFunction, set[PipelineFunction]] = {}
-        func = self.node_mapping[output_name]
-        assert isinstance(func, PipelineFunction)
-        _recurse(func)
-        return combinable_nodes
-
-    def simplified_pipeline(
-        self,
-        output_name: _OUTPUT_TYPE | None = None,
-        *,
-        conservatively_combine: bool = False,
-    ) -> Pipeline:
-        """Simplify pipeline with combined function nodes.
-
-        Generate a simplified version of the pipeline where combinable function
-        nodes have been merged into single function nodes.
-
-        This method identifies combinable nodes in the pipeline's execution
-        graph (i.e., functions that share the same root arguments) and merges
-        them into single function nodes. This results in a simplified pipeline
-        where each key function only depends on nodes that cannot be further
-        combined.
-
-        Parameters
-        ----------
-        output_name
-            The name of the output from the pipeline function we are starting
-            the simplification from. It is used to get the starting function in the
-            pipeline. If None, the unique tip of the pipeline graph is used (if
-            there is one).
-        conservatively_combine
-            If True, only combine a function node with its predecessors if all
-            of its predecessors have the same root arguments as the function
-            node itself. If False, combine a function node with its predecessors
-            if any of its predecessors have the same root arguments as the
-            function node.
-
-        Returns
-        -------
-        Pipeline
-            The simplified version of the pipeline.
-
-        Notes
-        -----
-        The pipeline simplification process works in the following way:
-
-        1.  Identify combinable function nodes in the execution graph by
-            checking if they share the same root arguments.
-        2.  Simplify the dictionary of combinable nodes by replacing any nodes
-            that can be combined with their dependencies.
-        3.  Generate the set of nodes to be skipped (those that will be merged).
-        4.  Get the input and output signatures for the combined nodes.
-        5.  Create new pipeline functions for the combined nodes, and add them
-            to the list of new functions.
-        6.  Add the remaining (non-combinable) functions to the list of new
-            functions.
-        7.  Generate a new pipeline with the new functions.
-
-        This process can significantly simplify complex pipelines, making them
-        easier to understand and potentially improving performance by simplifying
-        function calls.
-
-        """
-        if output_name is None:
-            output_name = self._unique_leaf_node().output_name
-        combinable_nodes = self._identify_combinable_nodes(
-            output_name,
-            conservatively_combine=conservatively_combine,
-        )
-        if not combinable_nodes:
-            warnings.warn(
-                "No combinable nodes found, the pipeline cannot be simplified.",
-                UserWarning,
-                stacklevel=2,
-            )
-        # Simplify the combinable_nodes dictionary by replacing any nodes that
-        # can be combined with their own dependencies, so that each key in the
-        # dictionary only depends on nodes that cannot be further combined.
-        combinable_nodes = _combine_nodes(combinable_nodes)
-        skip = set.union(*combinable_nodes.values()) if combinable_nodes else set()
-        in_sig, out_sig = _get_signature(combinable_nodes, self.graph)
-        m = self.node_mapping
-        predecessors = [m[o] for o in self.func_dependencies(output_name)]
-        head = self.node_mapping[output_name]
-        new_functions = []
-        for f in self.functions:
-            if f != head and f not in predecessors:
-                continue
-            if f in combinable_nodes:
-                inputs = tuple(sorted(in_sig[f]))
-                outputs = tuple(sorted(out_sig[f]))
-                if len(outputs) == 1:
-                    outputs = outputs[0]  # type: ignore[assignment]
-                funcs = [f, *combinable_nodes[f]]
-                mini_pipeline = Pipeline(funcs, debug=False, profile=False)
-                func = mini_pipeline.func(f.output_name).call_full_output
-                f_combined = _wrap_dict_to_tuple(func, inputs, outputs)
-                f_combined.__name__ = f"combined_{f.__name__}"
-                f_pipefunc = PipelineFunction(
-                    f_combined,
-                    outputs,
-                    profile=f.profile,
-                    save=f.save,
-                    cache=f.cache,
-                    save_function=f.save_function,
-                )
-                # Disable saving for all functions that are being combined
-                for f_ in funcs:
-                    f_.save = False
-                f_pipefunc.parameters = list(inputs)
-                new_functions.append(f_pipefunc)
-            elif f not in skip:
-                new_functions.append(f)
-        return Pipeline(new_functions)
-
-    def all_execution_orders(
-        self,
-        output_name: str,
-    ) -> Generator[list[PipelineFunction], None, None]:
-        """Generate all possible execution orders for the functions in the pipeline.
-
-        This method generates all possible topological sorts (execution orders)
-        of the functions in the pipeline's execution graph. It first simplifies the
-        pipeline to a version where combinable function nodes have been merged
-        into single function nodes, and then generates all topological sorts of
-        the functions in the simplified graph.
-
-        The method only considers the functions in the graph and ignores the
-        root arguments.
-
-        Parameters
-        ----------
-        output_name
-            The name of the output from the pipeline function we are starting
-            from. It is used to get the starting function in the pipeline and to
-            determine the simplified pipeline.
-
-        Returns
-        -------
-        Generator[list[str], None, None]
-            A generator that yields lists of function names, each list
-            representing a possible execution order of the functions in the
-            pipeline.
-
-        Notes
-        -----
-        A topological sort of a directed graph is a linear ordering of its
-        vertices such that for every directed edge U -> V from vertex U to
-        vertex V, U comes before V in the ordering. For a pipeline, this means
-        that each function only gets executed after all its dependencies have
-        been executed.
-
-        The method uses the NetworkX function `all_topological_sorts` to
-        generate all possible topological sorts. If there are cycles in the
-        graph (i.e., there's a circular dependency between functions), the
-        method will raise a NetworkXUnfeasible exception.
-
-        The function 'head' in the nested function `_recurse` represents the
-        current function being checked in the execution graph.
-
-        """
-        simplified_pipeline = self.simplified_pipeline(output_name)
-        func_only_graph = simplified_pipeline.graph.copy()
-        root_args = simplified_pipeline.arg_combinations(
-            output_name,
-            root_args_only=True,
-        )
-        for arg in root_args:
-            func_only_graph.remove_node(arg)
-        return nx.all_topological_sorts(func_only_graph)
-
-    @property
-    def leaf_nodes(self) -> list[PipelineFunction]:
-        """Return the leaf nodes in the pipeline's execution graph."""
-        return [node for node in self.graph.nodes() if self.graph.out_degree(node) == 0]
-
-    @property
-    def root_nodes(self) -> list[PipelineFunction]:
-        """Return the root nodes in the pipeline's execution graph."""
-        return [node for node in self.graph.nodes() if self.graph.in_degree(node) == 0]
-
-    def all_transitive_paths(
-        self,
-        output_name: str,
-        *,
-        simplify: bool = False,
-    ) -> list[list[list[PipelineFunction]]]:
-        """Get all possible transitive paths for a specified output.
-
-        This method retrieves all the possible ways the functions in the
-        pipeline can be ordered (transitive paths) to produce a specified
-        output.
-
-        Parameters
-        ----------
-        output_name
-            The name of the output variable to find paths for.
-        simplify
-            A flag indicating whether to simplify the pipeline before computing
-            the paths. If True, the pipeline is first simplified to a sub-pipeline
-            that is necessary for producing the output_name. If False, the paths
-            are computed on the full pipeline. Default is False.
-
-        Returns
-        -------
-        list[list[list[PipelineFunction]]]
-            A list of lists of lists of `PipelineFunction`s. Each list of lists
-            represents an independent chain of computation in the pipeline that
-            can produce the output. Each list of `PipelineFunction` represents a
-            possible ordering of functions in that chain.
-
-        """
-        pipeline = self.simplified_pipeline(output_name) if simplify else self
-
-        func_only_graph = pipeline.graph.copy()
-        root_args = pipeline.root_args(output_name)
-        for arg in root_args:
-            func_only_graph.remove_node(arg)
-
-        leaf = next(
-            n
-            for n in func_only_graph.nodes
-            if output_name in _at_least_tuple(n.output_name)
-        )
-        roots = [n for n, d in func_only_graph.in_degree() if d == 0]
-        graph = nx.transitive_reduction(func_only_graph)
-        return [list(nx.all_simple_paths(graph, root, leaf)) for root in roots]
-
-    @property
-    def profiling_stats(self) -> dict[str, ProfilingStats]:
-        """Return the profiling data for each function in the pipeline."""
-        return {
-            f.__name__: f.profiling_stats for f in self.functions if f.profiling_stats
-        }
-
-    def __str__(self) -> str:
-        """Return a string representation of the pipeline."""
-        pipeline_str = "Pipeline:\n"
-        for node in self.graph.nodes:
-            if isinstance(node, PipelineFunction):
-                fn = node
-                input_args = self.all_arg_combinations()[fn.output_name]
-                pipeline_str += (
-                    f"  {fn.output_name} = {fn.__name__}({', '.join(fn.parameters)})\n"
-                )
-                pipeline_str += f"    Possible input arguments: {input_args}\n"
-        return pipeline_str
-
-
-def _wrap_dict_to_tuple(
-    func: Callable[..., Any],
-    inputs: tuple[str, ...],
-    output_name: str | tuple[str, ...],
-) -> Callable[..., Any]:
-    sig = inspect.signature(func)
-    new_params = [
-        inspect.Parameter(name, inspect.Parameter.POSITIONAL_OR_KEYWORD)
-        for name in inputs
-    ]
-    new_sig = sig.replace(parameters=new_params)
-
-    def call(*args: Any, **kwargs: Any) -> Any:
-        """Call the pipeline function with the root arguments."""
-        bound = new_sig.bind(*args, **kwargs)
-        bound.apply_defaults()
-        r = func(**bound.arguments)
-        if isinstance(output_name, tuple):
-            return tuple(r[k] for k in output_name)
-        return r[output_name]
-
-    call.__signature__ = new_sig  # type: ignore[attr-defined]
-
-    return call
-
-
-def _combine_nodes(
-    combinable_nodes: dict[PipelineFunction, set[PipelineFunction]],
-) -> dict[PipelineFunction, set[PipelineFunction]]:
-    """Reduce the dictionary of combinable nodes to a minimal set.
-
-    The input dictionary `combinable_nodes` indicates which nodes
-    (functions in the pipeline) can be combined together. The dictionary
-    keys are PipelineFunction objects, and the values are sets of
-    PipelineFunction objects that the key depends on and can be
-    combined with. For example,
-    if `combinable_nodes = {f6: {f5}, f5: {f1, f4}}`, it means that `f6`
-    can be combined with `f5`, and `f5` can be combined with `f1` and `f4`.
-
-    This method simplifies the input dictionary by iteratively checking each
-    node in the dictionary to see if it is a dependency of any other nodes.
-    If it is, the method replaces that dependency with the node's own
-    dependencies and removes the node from the dictionary. For example, if
-    `f5` is found to be a dependency of `f6`, then `f5` is replaced by its
-    own dependencies `{f1, f4}` in the `f6` entry,  and the `f5` entry is
-    removed from the dictionary. This results in a new
-    dictionary, `{f6: {f1, f4}}`.
-
-    The aim is to get a dictionary where each node only depends on nodes
-    that cannot be further combined. This simplified dictionary is useful for
-    constructing a simplified graph of the computation.
-
-    Parameters
-    ----------
-    combinable_nodes
-        A dictionary where the keys are PipelineFunction objects, and the
-        values are sets of PipelineFunction objects that can be combined
-        with the key.
-
-    Returns
-    -------
-    Dict[PipelineFunction, Set[PipelineFunction]]
-        A simplified dictionary where each node only depends on nodes
-        that cannot be further combined.
-
-    """
-    combinable_nodes = OrderedDict(combinable_nodes)
-    for _ in range(len(combinable_nodes)):
-        node, deps = combinable_nodes.popitem(last=False)
-        added_nodes = []
-        for _node, _deps in list(combinable_nodes.items()):
-            if node in _deps:
-                combinable_nodes[_node] |= deps
-                added_nodes.append(_node)
-        if not added_nodes:
-            combinable_nodes[node] = deps
-    return dict(combinable_nodes)
-
-
-def _get_signature(
-    combinable_nodes: dict[PipelineFunction, set[PipelineFunction]],
-    graph: nx.DiGraph,
-) -> tuple[dict[PipelineFunction, set[str]], dict[PipelineFunction, set[str]]]:
-    """Retrieve the inputs and outputs for the signature of the combinable nodes.
-
-    This function generates a mapping of the inputs and outputs required for
-    each node in the combinable_nodes dictionary. For each node, it collects
-    the outputs of all nodes it depends on and the parameters it and its
-    dependent nodes require. In addition, it considers additional outputs
-    based on the dependencies in the graph. It then filters these lists to
-    ensure that no parameter is considered an output and no output is
-    considered a parameter.
-
-    Parameters
-    ----------
-    combinable_nodes
-        Dictionary containing the nodes that can be combined together.
-        The keys of the dictionary are the nodes that can be combined,
-        and the values are sets of nodes that they depend on.
-    graph
-        The directed graph of the pipeline functions. Each node represents a
-        function, and each edge represents a dependency relationship between
-        functions.
-
-    Returns
-    -------
-    all_inputs : dict[PipelineFunction, set[str]]
-        Dictionary where keys are nodes and values are sets of parameter
-        names that the node and its dependent nodes require.
-    all_outputs : dict[PipelineFunction, set[str]]
-        Dictionary where keys are nodes and values are sets of output names
-        that the node and its dependent nodes produce, plus additional output
-        names based on the dependency relationships in the graph.
-
-    """
-    all_inputs = {}
-    all_outputs = {}
-    for node, to_replace in combinable_nodes.items():
-        outputs = set(_at_least_tuple(node.output_name))
-        parameters = set(node.parameters)
-        additional_outputs = set()  # parameters that are outputs to other functions
-        for f in to_replace:
-            outputs |= set(_at_least_tuple(f.output_name))
-            parameters |= set(f.parameters)
-            for successor in graph.successors(f):
-                if successor not in to_replace and successor != node:
-                    edge = graph.edges[f, successor]
-                    additional_outputs |= set(_at_least_tuple(edge["arg"]))
-        all_outputs[node] = (outputs - parameters) | additional_outputs
-        all_inputs[node] = parameters - outputs
-    return all_inputs, all_outputs
-
-
-def generate_filename_from_dict(obj: dict[str, Any], suffix: str = ".pickle") -> Path:
-    """Generate a filename from a dictionary."""
-    assert all(isinstance(k, str) for k in obj)
-    keys = "_".join(obj.keys())
-    obj_string = json.dumps(
-        obj,
-        sort_keys=True,
-    )  # Convert the dictionary to a sorted string
-    obj_bytes = obj_string.encode()  # Convert the string to bytes
-
-    sha256_hash = hashlib.sha256()
-    sha256_hash.update(obj_bytes)
-    # Convert the hash to a hexadecimal string for the filename
-    str_hash = sha256_hash.hexdigest()
-    return Path(f"{keys}__{str_hash}{suffix}")
-=======
-    return decorator
->>>>>>> 8b9c3d31
+    return decorator