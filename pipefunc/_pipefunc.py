--- conflicted
+++ resolved
@@ -17,30 +17,9 @@
 import functools
 import inspect
 import os
-<<<<<<< HEAD
-import sys
-import time
-import warnings
-from collections import OrderedDict, defaultdict
-from functools import partial, update_wrapper
+from collections.abc import Callable
 from pathlib import Path
-from typing import (
-    TYPE_CHECKING,
-    Any,
-    Callable,
-    Generator,
-    Generic,
-    Iterable,
-    Literal,
-    Tuple,
-    TypeVar,
-    Union,
-    get_type_hints,
-)
-=======
-from collections.abc import Callable
-from typing import TYPE_CHECKING, Any, Generic, TypeAlias, TypeVar, Union
->>>>>>> 2e4c272d
+from typing import TYPE_CHECKING, Any, Generic, TypeAlias, TypeVar, Union, get_type_hints
 
 import cloudpickle
 
@@ -324,9 +303,7 @@
     def parameter_annotations(self) -> dict[str, Any]:
         """Return the type annotations of the wrapped function's parameters."""
         type_hints = get_type_hints(self.func)
-        return {
-            self.renames.get(k, k): v for k, v in type_hints.items() if k != "return"
-        }
+        return {self.renames.get(k, k): v for k, v in type_hints.items() if k != "return"}
 
     @property
     def output_annotation(self) -> Any:
