from __future__ import annotations

from dataclasses import dataclass
from typing import TYPE_CHECKING, Any

import numpy as np
import pytest

from pipefunc import PipeFunc, Pipeline, pipefunc
from pipefunc._utils import prod
from pipefunc.map._run import load_outputs, map_shapes, run

if TYPE_CHECKING:
    from pathlib import Path


def test_simple(tmp_path: Path) -> None:
    @pipefunc(output_name="y")
    def double_it(x: int) -> int:
        assert isinstance(x, int)
        return 2 * x

    @pipefunc(output_name="sum")
    def take_sum(y: np.ndarray[Any, np.dtype[np.int_]]) -> int:
        assert isinstance(y, np.ndarray)
        return sum(y)

    pipeline = Pipeline(
        [
            (double_it, "x[i] -> y[i]"),
            take_sum,
        ],
    )

    inputs = {"x": [0, 1, 2, 3]}
    results = run(pipeline, inputs, run_folder=tmp_path, parallel=False)
    assert results[-1].output == 12
    assert results[-1].output_name == "sum"
    assert load_outputs("sum", run_folder=tmp_path) == 12
    assert map_shapes(pipeline, inputs) == {"x": (4,), "y": (4,)}
    # Test `map` and a tmp run_folder
    results2 = pipeline.map(inputs, run_folder=None, parallel=False)
    assert results2[-1].output == 12

    axes = pipeline.mapspec_axes()
    assert axes == {"x": ("i",), "y": ("i",)}
    dimensions = pipeline.mapspec_dimensions()
    assert dimensions.keys() == axes.keys()
    assert all(dimensions[k] == len(v) for k, v in axes.items())


def test_simple_2_dim_array(tmp_path: Path) -> None:
    @pipefunc(output_name="y")
    def double_it(x: int) -> int:
        assert isinstance(x, np.int_)
        return 2 * x

    @pipefunc(output_name="sum")
    def take_sum(y: np.ndarray) -> int:
        assert isinstance(y, np.ndarray)
        return np.sum(y, axis=0)

    pipeline = Pipeline(
        [
            (double_it, "x[i, j] -> y[i, j]"),
            take_sum,
        ],
    )

    inputs = {"x": np.arange(12).reshape(3, 4)}
    results = run(pipeline, inputs, run_folder=tmp_path, parallel=False)
    assert results[-1].output_name == "sum"
    assert results[-1].output.tolist() == [24, 30, 36, 42]
    assert load_outputs("sum", run_folder=tmp_path).tolist() == [24, 30, 36, 42]
    assert map_shapes(pipeline, inputs) == {"x": (3, 4), "y": (3, 4)}
    results2 = pipeline.map(inputs, run_folder=tmp_path, parallel=False)
    assert results2[-1].output.tolist() == [24, 30, 36, 42]


def test_simple_2_dim_array_to_1_dim(tmp_path: Path) -> None:
    @pipefunc(output_name="y")
    def double_it(x: int) -> int:
        assert isinstance(x, np.int_)
        return 2 * x

    @pipefunc(output_name="sum")
    def take_sum(y: np.ndarray) -> int:
        assert isinstance(y, np.ndarray)
        return sum(y)

    pipeline = Pipeline(
        [
            (double_it, "x[i, j] -> y[i, j]"),
            (take_sum, "y[i, :] -> sum[i]"),
        ],
    )

    inputs = {"x": np.arange(12).reshape(3, 4)}
    results = run(pipeline, inputs, run_folder=tmp_path, parallel=False)
    assert results[-1].output_name == "sum"
    assert results[-1].output.tolist() == [12, 44, 76]
    assert load_outputs("sum", run_folder=tmp_path).tolist() == [12, 44, 76]
    assert map_shapes(pipeline, inputs) == {
        "x": (3, 4),
        "y": (3, 4),
        "sum": (3,),
    }


def test_simple_2_dim_array_to_1_dim_to_0_dim(tmp_path: Path) -> None:
    @pipefunc(output_name="y")
    def double_it(x: int) -> int:
        assert isinstance(x, np.int_)
        return 2 * x

    @pipefunc(output_name="sum")
    def take_sum(y: np.ndarray) -> int:
        assert isinstance(y, np.ndarray)
        return sum(y)

    @pipefunc(output_name="prod")
    def take_prod(y: np.ndarray) -> int:
        assert isinstance(y, np.ndarray)
        return np.prod(y)

    pipeline = Pipeline(
        [
            (double_it, "x[i, j] -> y[i, j]"),
            (take_sum, "y[i, :] -> sum[i]"),
            take_prod,
        ],
    )

    inputs = {"x": np.arange(1, 13).reshape(3, 4)}
    results = run(pipeline, inputs, run_folder=tmp_path, parallel=False)
    assert results[-1].output_name == "prod"
    assert isinstance(results[-1].output, np.int_)
    assert results[-1].output == 1961990553600
    assert load_outputs("prod", run_folder=tmp_path) == 1961990553600
    assert map_shapes(pipeline, inputs) == {
        "x": (3, 4),
        "y": (3, 4),
        "sum": (3,),
    }


def run_outer_product(pipeline: Pipeline, tmp_path: Path) -> None:
    """Run the outer product test for the given pipeline."""
    # Used in the next three tests where we use alternative ways of defining the same pipeline
    inputs = {"x": [1, 2, 3], "y": [1, 2, 3]}
    results = run(pipeline, inputs, run_folder=tmp_path, parallel=False)
    assert results[0].output_name == "z"
    expected = [[2, 3, 4], [3, 4, 5], [4, 5, 6]]
    assert results[0].output.tolist() == expected
    assert load_outputs("z", run_folder=tmp_path).tolist() == expected
    assert results[1].output_name == "sum"
    assert results[1].output == 36
    assert load_outputs("sum", run_folder=tmp_path) == 36
    assert len(results) == 2
    assert map_shapes(pipeline, inputs) == {"y": (3,), "x": (3,), "z": (3, 3)}


def test_outer_product(tmp_path: Path) -> None:
    @pipefunc(output_name="z")
    def add(x: int, y: int) -> int:
        assert isinstance(x, int)
        assert isinstance(y, int)
        return x + y

    @pipefunc(output_name="sum")
    def total_sum(z: np.ndarray) -> int:
        assert isinstance(z, np.ndarray)
        return np.sum(z)

    pipeline = Pipeline(
        [
            (add, "x[i], y[j] -> z[i, j]"),
            total_sum,
        ],
    )
    run_outer_product(pipeline, tmp_path)


def test_outer_product_decorator(tmp_path: Path) -> None:
    @pipefunc(output_name="z", mapspec="x[i], y[j] -> z[i, j]")
    def add(x: int, y: int) -> int:
        assert isinstance(x, int)
        assert isinstance(y, int)
        return x + y

    @pipefunc(output_name="sum")
    def total_sum(z: np.ndarray) -> int:
        assert isinstance(z, np.ndarray)
        return np.sum(z)

    pipeline = Pipeline([add, total_sum])
    run_outer_product(pipeline, tmp_path)


def test_outer_product_functions(tmp_path: Path) -> None:
    def add(x: int, y: int) -> int:
        assert isinstance(x, int)
        assert isinstance(y, int)
        return x + y

    def total_sum(z: np.ndarray) -> int:
        assert isinstance(z, np.ndarray)
        return np.sum(z)

    pipeline = Pipeline(
        [
            PipeFunc(add, "z", mapspec="x[i], y[j] -> z[i, j]"),
            PipeFunc(total_sum, "sum"),
        ],
    )
    run_outer_product(pipeline, tmp_path)


def test_simple_from_step(tmp_path: Path) -> None:
    @pipefunc(output_name="x")
    def generate_ints(n: int) -> list[int]:
        return list(range(n))

    @pipefunc(output_name="y")
    def double_it(x: int) -> int:
        assert isinstance(x, int)
        return 2 * x

    @pipefunc(output_name="sum")
    def take_sum(y: list[int]) -> int:
        return sum(y)

    pipeline = Pipeline(
        [
            generate_ints,
            (double_it, "x[i] -> y[i]"),
            take_sum,
        ],
    )
    inputs = {"n": 4}
    results = run(
        pipeline,
        inputs,
        run_folder=tmp_path,
        manual_shapes={"x": (4,)},
        parallel=False,
    )
    assert results[-1].output == 12
    assert results[-1].output_name == "sum"
    assert load_outputs("sum", run_folder=tmp_path) == 12
    with pytest.raises(ValueError, match="is used in map but"):
        map_shapes(pipeline, inputs)

    assert map_shapes(pipeline, inputs, {"x": (4,)}) == {"y": (4,)}

    with pytest.raises(
        RuntimeError,
        match="Use `Pipeline.map` instead",
    ):
        pipeline("sum", n=4)
    assert pipeline("x", n=4) == list(range(4))


@pytest.mark.parametrize("output_picker", [None, dict.__getitem__])
def test_simple_multi_output(tmp_path: Path, output_picker) -> None:
    @pipefunc(output_name=("single", "double"), output_picker=output_picker)
    def double_it(x: int) -> tuple[int, int] | dict[str, int]:
        assert isinstance(x, int)
        return (x, 2 * x) if output_picker is None else {"single": x, "double": 2 * x}

    @pipefunc(output_name="sum")
    def take_sum(single: np.ndarray[Any, np.dtype[np.int_]]) -> int:
        return sum(single)

    pipeline = Pipeline(
        [
            (double_it, "x[i] -> single[i], double[i]"),
            take_sum,
        ],
    )

    inputs = {"x": [0, 1, 2, 3]}
    results = run(pipeline, inputs, run_folder=tmp_path, parallel=True)
    assert results[-1].output == 6
    assert results[-1].output_name == "sum"
    assert load_outputs("sum", run_folder=tmp_path) == 6
    assert map_shapes(pipeline, inputs) == {
        "x": (4,),
        ("single", "double"): (4,),
        "single": (4,),
        "double": (4,),
    }


def test_simple_from_step_nd(tmp_path: Path) -> None:
    @pipefunc(output_name="array")
    def generate_array(shape: tuple[int, ...]) -> np.ndarray[Any, np.dtype[np.int_]]:
        return np.arange(1, prod(shape) + 1).reshape(shape)

    @pipefunc(output_name="vector")
    def double_it(array: np.ndarray, shape: tuple[int, ...]) -> np.ndarray:
        assert isinstance(array, np.ndarray)
        assert array.shape == shape[1:]
        return array.sum(axis=0).sum(axis=0)

    @pipefunc(output_name="sum")
    def norm(vector: np.ndarray) -> np.float64:
        return np.linalg.norm(vector)

    pipeline = Pipeline(
        [
            generate_array,
            (double_it, "array[i, :, :] -> vector[i]"),
            norm,
        ],
    )
    inputs = {"shape": (1, 2, 3)}
    manual_shapes: dict[str, int | tuple[int, ...]] = {"array": (1, 2, 3)}
    results = run(
        pipeline,
        inputs,
        run_folder=tmp_path,
        manual_shapes=manual_shapes,  # type: ignore[arg-type]
        parallel=False,
    )
    assert results[-1].output == 21.0
    assert results[-1].output_name == "sum"
    assert load_outputs("sum", run_folder=tmp_path) == 21.0
    assert map_shapes(pipeline, inputs, manual_shapes) == {"vector": (1,)}


@dataclass(frozen=True)
class Geometry:
    x: float
    y: float


@dataclass(frozen=True)
class Mesh:
    geometry: Geometry
    mesh_size: float


@dataclass(frozen=True)
class Materials:
    geometry: Geometry
    materials: list[str]


@dataclass(frozen=True)
class Electrostatics:
    mesh: Mesh
    materials: Materials
    voltages: list[float]


@pytest.mark.parametrize("with_multiple_outputs", [False, True])
def test_pyiida_example(with_multiple_outputs: bool, tmp_path: Path) -> None:  # noqa: FBT001
    @pipefunc(output_name="geo")
    def make_geometry(x: float, y: float) -> Geometry:
        return Geometry(x, y)

    if with_multiple_outputs:

        @pipefunc(output_name=("mesh", "coarse_mesh"))
        def make_mesh(
            geo: Geometry,
            mesh_size: float,
            coarse_mesh_size: float,
        ) -> tuple[Mesh, Mesh]:
            return Mesh(geo, mesh_size), Mesh(geo, coarse_mesh_size)
    else:

        @pipefunc(output_name="mesh")
        def make_mesh(
            geo: Geometry,
            mesh_size: float,
            coarse_mesh_size: float,  # noqa: ARG001
        ) -> Mesh:
            return Mesh(geo, mesh_size)

    @pipefunc(output_name="materials")
    def make_materials(geo: Geometry) -> Materials:
        return Materials(geo, ["a", "b", "c"])

    @pipefunc(output_name="electrostatics")
    def run_electrostatics(
        mesh: Mesh,
        materials: Materials,
        V_left: float,  # noqa: N803
        V_right: float,  # noqa: N803
    ) -> Electrostatics:
        return Electrostatics(mesh, materials, [V_left, V_right])

    @pipefunc(output_name="charge")
    def get_charge(electrostatics: Electrostatics) -> float:
        # obviously not actually the charge; but we should return _some_ number that
        # is "derived" from the electrostatics.
        return sum(electrostatics.voltages)

    @pipefunc(output_name="average_charge")
    def average_charge(charge: np.ndarray) -> float:
        return np.mean(charge)

    pipeline = Pipeline(
        [
            make_geometry,
            make_mesh,
            make_materials,
            (run_electrostatics, "V_left[a], V_right[b] -> electrostatics[a, b]"),
            (get_charge, "electrostatics[a, b] -> charge[a, b]"),
            average_charge,
        ],
    )

    inputs = {
        "mesh_size": 0.01,
        "V_left": np.linspace(0, 2, 3),
        "V_right": np.linspace(-0.5, 0.5, 2),
        "x": 0.1,
        "y": 0.2,
        "coarse_mesh_size": 0.05,
    }
    assert map_shapes(pipeline, inputs) == {
        "V_right": (2,),
        "V_left": (3,),
        "electrostatics": (3, 2),
        "charge": (3, 2),
    }
    results = run(pipeline, inputs, run_folder=tmp_path, parallel=True)
    assert results[-1].output == 1.0
    assert results[-1].output_name == "average_charge"
    assert load_outputs("average_charge", run_folder=tmp_path) == 1.0


def test_validate_mapspec():
    def f(x: int) -> int:
        return x

    with pytest.raises(
        ValueError,
        match="The input of the function `f` should match the input of the MapSpec",
    ):
        PipeFunc(
            f,
            output_name="y",
            mapspec="x[i], yolo[i] -> y[i]",
        )

    with pytest.raises(
        ValueError,
        match="The output of the function `f` should match the output of the MapSpec",
    ):
        PipeFunc(
            f,
            output_name="y",
            mapspec="x[i] -> yolo[i]",
        )


def test_pipeline_with_defaults(tmp_path: Path) -> None:
    @pipefunc(output_name="z")
    def f(x: int, y: int = 1) -> int:
        return x + y

    @pipefunc(output_name="sum")
    def g(z: np.ndarray) -> int:
        return sum(z)

    pipeline = Pipeline([(f, "x[i] -> z[i]"), g])

    inputs = {"x": [0, 1, 2, 3]}
    results = run(pipeline, inputs, run_folder=tmp_path, parallel=False)
    assert results[-1].output == 10
    assert results[-1].output_name == "sum"
    assert map_shapes(pipeline, inputs) == {"x": (4,), "z": (4,)}
    sum_result = load_outputs("sum", run_folder=tmp_path)
    assert sum_result == 10
    sum_result = load_outputs("z", run_folder=tmp_path)
    assert sum_result.tolist() == [1, 2, 3, 4]  # type: ignore[union-attr]

    inputs = {"x": [0, 1, 2, 3], "y": 2}  # type: ignore[dict-item]
    results = pipeline.map(inputs, run_folder=tmp_path, parallel=False)
    assert results[-1].output == 14


def test_pipeline_loading_existing_results(tmp_path: Path) -> None:
    counters = {"f": 0, "g": 0}

    @pipefunc(output_name="z")
    def f(x: int, y: int = 1) -> int:
        counters["f"] += 1
        return x + y

    @pipefunc(output_name="sum")
    def g(z: np.ndarray) -> int:
        counters["g"] += 1
        return sum(z)

    pipeline = Pipeline([(f, "x[i] -> z[i]"), g])
    inputs = {"x": [1, 2, 3]}

    results = pipeline.map(inputs, run_folder=tmp_path, parallel=False, cleanup=True)
    assert results[-1].output == 9
    assert results[-1].output_name == "sum"
    assert counters["f"] == 3
    assert counters["g"] == 1

    results2 = pipeline.map(inputs, run_folder=tmp_path, parallel=False, cleanup=False)
    assert results2[-1].output == 9
    assert results2[-1].output_name == "sum"
    assert counters["f"] == 3
    assert counters["g"] == 1

    results3 = pipeline.map(inputs, run_folder=tmp_path, parallel=False, cleanup=True)
    assert results3[-1].output == 9
    assert results3[-1].output_name == "sum"
    assert counters["f"] == 6
    assert counters["g"] == 2


def test_run_info_compare(tmp_path: Path) -> None:
    @pipefunc(output_name="z", mapspec="x[i] -> z[i]")
    def f(x: int, y: int = 1) -> int:
        return x + y

    pipeline = Pipeline([f])
    inputs = {"x": [1, 2, 3]}

    results = pipeline.map(inputs, run_folder=tmp_path, parallel=False, cleanup=True)
    assert results[-1].output.tolist() == [2, 3, 4]
    assert results[-1].output_name == "z"

    inputs = {"x": [1, 2, 3, 4]}
    with pytest.raises(ValueError, match="Shapes do not match previous run"):
        pipeline.map(inputs, run_folder=tmp_path, parallel=False, cleanup=False)


def test_nd_input_list(tmp_path: Path) -> None:
    @pipefunc(output_name="y")
    def double_it(x: int) -> int:
        return 2 * x

    pipeline = Pipeline([(double_it, "x[i, j] -> y[i, j]")])

    inputs_list = {"x": [[1, 2], [3, 4]]}
    with pytest.raises(ValueError, match="Expected 2D"):
        pipeline.map(inputs_list, tmp_path, parallel=False)

    inputs_arr = {k: np.array(v) for k, v in inputs_list.items()}
    assert map_shapes(pipeline, inputs_arr) == {"x": (2, 2), "y": (2, 2)}
    results = pipeline.map(inputs_arr, tmp_path, parallel=False)
    assert results[-1].output.tolist() == [[2, 4], [6, 8]]

    pipeline.add_mapspec_axis("x", "k")
    inputs = {"x": np.arange(2**3).reshape(2, 2, 2)}
    assert map_shapes(pipeline, inputs) == {"x": (2, 2, 2), "y": (2, 2, 2)}
    results = pipeline.map(inputs, tmp_path, parallel=False)
    assert results[-1].output.tolist() == [[[0, 2], [4, 6]], [[8, 10], [12, 14]]]


def test_add_mapspec_axis(tmp_path: Path) -> None:
    @pipefunc(output_name="one")
    def one(a, b):
        assert isinstance(a, (int, np.float64))
        assert isinstance(b, (int, np.float64))
        return a * b

    @pipefunc(output_name="two")
    def two(one, d):
        assert isinstance(one, np.ndarray)
        return np.sum(one) / d

    @pipefunc(output_name="three")
    def three(two, d):
        return two / d

    pipeline = Pipeline(
        [
            (one, "a[i], b[j] -> one[i, j]"),
            two,
            three,
        ],
    )
    inputs = {"a": np.ones((2,)), "b": [1, 1], "d": 1}
    shapes = {"b": (2,), "a": (2,), "one": (2, 2)}
    assert map_shapes(pipeline, inputs) == shapes
    results = pipeline.map(inputs, tmp_path, parallel=False)
    assert results[-1].output == 4.0

    # Adding another axis to "one"
    pipeline.add_mapspec_axis("a", "k")
    assert str(one.mapspec) == "a[i, k], b[j] -> one[i, j, k]"
    assert str(two.mapspec) == "one[:, :, k] -> two[k]"
    assert str(three.mapspec) == "two[k] -> three[k]"

    # Run the pipeline
    inputs = {"a": np.ones((2, 3)), "b": [1, 1], "d": 1}
    shapes = {"b": (2,), "a": (2, 3), "one": (2, 2, 3), "two": (3,), "three": (3,)}
    assert map_shapes(pipeline, inputs) == shapes
    results = pipeline.map(inputs, tmp_path, parallel=False)
    assert results[-1].output.tolist() == [4.0, 4.0, 4.0]

    # Adding another axis to "d"
    pipeline.add_mapspec_axis("d", "l")
    assert str(one.mapspec) == "a[i, k], b[j] -> one[i, j, k]"
    assert str(two.mapspec) == "one[:, :, k], d[l] -> two[k, l]"
    assert str(three.mapspec) == "two[k, l], d[l] -> three[k, l]"

    # Run the pipeline
    inputs = {"a": np.ones((2, 3)), "b": [1, 1], "d": [1, 1]}
    assert pipeline.map_parameters == {"one", "a", "three", "two", "b", "d"}
    shapes = {"b": (2,), "a": (2, 3), "one": (2, 2, 3), "two": (3, 2), "three": (3, 2), "d": (2,)}
    assert map_shapes(pipeline, inputs) == shapes
    results = pipeline.map(inputs, tmp_path, parallel=False)
    assert results[-1].output.tolist() == [[4.0, 4.0], [4.0, 4.0], [4.0, 4.0]]


def test_add_mapspec_axis_unused_parameter() -> None:
    @pipefunc(output_name="result")
    def func(a):
        return a

    pipeline = Pipeline([(func, "a[i] -> result[i]")])

    pipeline.add_mapspec_axis("unused_param", "j")

    assert str(func.mapspec) == "a[i] -> result[i]"


def test_add_mapspec_axis_complex_pipeline() -> None:
    @pipefunc(output_name=("out1", "out2"))
    def func1(a, b):
        return a + b, a - b

    @pipefunc(output_name="out3")
    def func2(out1, c):
        return out1 * c

    @pipefunc(output_name="out4")
    def func3(out2, out3):
        return out2 + out3

    pipeline = Pipeline(
        [
            (func1, "a[i], b[j] -> out1[i, j], out2[i, j]"),
            (func2, "out1[i, j], c[k] -> out3[i, j, k]"),
            func3,
        ],
    )

    pipeline.add_mapspec_axis("a", "l")

    assert str(func1.mapspec) == "a[i, l], b[j] -> out1[i, j, l], out2[i, j, l]"
    assert str(func2.mapspec) == "out1[i, j, l], c[k] -> out3[i, j, k, l]"
    assert str(func3.mapspec) == "out3[:, :, :, l], out2[:, :, l] -> out4[l]"


def test_mapspec_manual_shapes(tmp_path: Path) -> None:
    @pipefunc(output_name="x")
    def generate_ints(n: int) -> list[int]:
        return list(range(n))

    @pipefunc(output_name="y")
    def double_it(x: int, z: int) -> int:
        assert isinstance(x, int)
        return 2 * x + z

    @pipefunc(output_name="sum")
    def take_sum(y: list[int]) -> int:
        return sum(y)

    pipeline = Pipeline(
        [generate_ints, (double_it, "x[i] -> y[i]"), take_sum],
    )

    pipeline.add_mapspec_axis("z", "k")
    assert generate_ints.mapspec is None
    assert str(double_it.mapspec) == "x[i], z[k] -> y[i, k]"
    assert str(take_sum.mapspec) == "y[:, k] -> sum[k]"

    inputs = {"n": 4, "z": [1, 2]}
    manual_shapes = {"x": 4}
    results = pipeline.map(inputs, tmp_path, manual_shapes, parallel=False)  # type: ignore[arg-type]
    assert results[-1].output.tolist() == [16, 20]
    shapes = {"z": (2,), "y": (4, 2), "sum": (2,)}
    assert map_shapes(pipeline, inputs, manual_shapes) == shapes  # type: ignore[arg-type]


def test_add_mapspec_axis_multiple_axes() -> None:
    @pipefunc(output_name="result")
    def func(a, b):
        return a + b

    pipeline = Pipeline([(func, "a[i], b[j] -> result[i, j]")])

    pipeline.add_mapspec_axis("a", "k")
    pipeline.add_mapspec_axis("b", "l")

    assert str(func.mapspec) == "a[i, k], b[j, l] -> result[i, j, k, l]"


def test_add_mapspec_axis_parameter_in_output() -> None:
    @pipefunc(output_name="result")
    def func(a):
        return a

    pipeline = Pipeline([(func, "a[i, j] -> result[i, j]")])

    pipeline.add_mapspec_axis("a", "k")

    assert str(func.mapspec) == "a[i, j, k] -> result[i, j, k]"


def test_consistent_indices() -> None:
    with pytest.raises(
        ValueError,
        match="All axes should have the same name at the same index",
    ):
        Pipeline(
            [
                PipeFunc(lambda a, b: a + b, "f", mapspec="a[i], b[i] -> f[i]"),
                PipeFunc(lambda f, g: f + g, "h", mapspec="f[k], g[k] -> h[k]"),
            ],
        )

    with pytest.raises(
        ValueError,
        match="All axes should have the same length",
    ):
        Pipeline(
            [
                PipeFunc(lambda a: a, "f", mapspec="a[i] -> f[i]"),
                PipeFunc(lambda a: a, "g", mapspec="a[i, j] -> g[i, j]"),
            ],
        )


def test_consistent_indices_multiple_functions() -> None:
    pipeline = Pipeline(
        [
            PipeFunc(lambda a, b: a + b, "f", mapspec="a[i], b[j] -> f[i, j]"),
            PipeFunc(lambda f, c: f * c, "g", mapspec="f[i, j], c[k] -> g[i, j, k]"),
            PipeFunc(lambda g, d: g + d, "h", mapspec="g[i, j, k], d[l] -> h[i, j, k, l]"),
        ],
    )
    pipeline._validate_mapspec()  # Should not raise any error


def test_adding_axes_to_mapspec_less_pipeline():
    @pipefunc(output_name="c")
    def f_c(a, b):
        return a + b

    @pipefunc(output_name="d")
    def f_d(b, c, x=1):
        return b * c * x

    @pipefunc(output_name="e")
    def f_e(c, d, x=1):
        return c * d * x

    pipeline = Pipeline([f_c, f_d, f_e])
    pipeline.add_mapspec_axis("a", "i")
    pipeline.add_mapspec_axis("b", "j")
    pipeline.add_mapspec_axis("x", "k")

    assert str(f_c.mapspec) == "a[i], b[j] -> c[i, j]"
    assert str(f_d.mapspec) == "c[i, j], b[j], x[k] -> d[i, j, k]"
    assert str(f_e.mapspec) == "d[i, j, k], c[i, j], x[k] -> e[i, j, k]"

    assert pipeline.mapspecs_as_strings() == [
        "a[i], b[j] -> c[i, j]",
        "c[i, j], b[j], x[k] -> d[i, j, k]",
        "d[i, j, k], c[i, j], x[k] -> e[i, j, k]",
    ]


def test_adding_zipped_axes_to_mapspec_less_pipeline():
    @pipefunc(output_name="c")
    def f_c(a, b):
        return a + b

    @pipefunc(output_name="d")
    def f_d(b, c, x=1):
        return b * c * x

    @pipefunc(output_name="e")
    def f_e(c, d, x=1):
        return c * d * x

    pipeline = Pipeline([f_c, f_d, f_e])
    pipeline.add_mapspec_axis("a", "i")
    pipeline.add_mapspec_axis("b", "i")
    pipeline.add_mapspec_axis("x", "j")

    assert str(f_c.mapspec) == "a[i], b[i] -> c[i]"
    assert str(f_d.mapspec) == "c[i], b[i], x[j] -> d[i, j]"
    assert str(f_e.mapspec) == "d[i, j], c[i], x[j] -> e[i, j]"

    assert pipeline.mapspecs_as_strings() == [
        "a[i], b[i] -> c[i]",
        "c[i], b[i], x[j] -> d[i, j]",
        "d[i, j], c[i], x[j] -> e[i, j]",
    ]
<<<<<<< HEAD


def test_add_mapspec_axis_from_step(tmp_path: Path) -> None:
    @pipefunc(output_name="x")
    def generate_ints(n: int) -> list[int]:
        return list(range(n))

    @pipefunc(output_name="y")
    def double_it(x: int) -> int:
        return 2 * x

    @pipefunc(output_name="side")
    def side_chain(z: int) -> int:
        return z

    @pipefunc(output_name="sum")
    def take_sum(y: list[int], z: int) -> int:
        return sum(y) + z

    pipeline = Pipeline(
        [
            generate_ints,
            (double_it, "x[i] -> y[i]"),
            side_chain,
            take_sum,
        ],
    )

    inputs = {"n": 4, "z": 1}
    manual_shapes = {"x": (4,)}
    results = pipeline.map(inputs, tmp_path, manual_shapes=manual_shapes, parallel=False)
    assert results[-1].output == 13

    # Add an axis `j` to `x`
    pipeline_map = Pipeline(
        [
            (generate_ints, "n[j] -> x[i, j]"),
            (double_it, "x[i, j] -> y[i, j]"),
            side_chain,
            (take_sum, "y[:, j] -> sum[j]"),
        ],
    )
    inputs = {"n": [4], "z": 1}
    manual_shapes = {"x": (4, 1)}
    results = pipeline_map.map(inputs, tmp_path, manual_shapes=manual_shapes, parallel=False)
    assert results[-1].output.tolist() == [13]

    # Do the same but with `add_mapspec_axis` on the first pipeline
    assert pipeline.mapspecs_as_strings() == ["x[i] -> y[i]"]
    pipeline.add_mapspec_axis("n", "j")
    assert pipeline.mapspecs_as_strings() == [
        "n[j] -> x[i, j]",
        "x[i, j] -> y[i, j]",
        "y[:, j] -> sum[j]",
    ]
    inputs = {"n": [4], "z": 1}
    manual_shapes = {"x": (4, 1)}
    results = pipeline.map(inputs, tmp_path, manual_shapes=manual_shapes, parallel=False)
    assert results[-1].output.tolist() == [13]
=======
    axes = pipeline.mapspec_axes()
    assert axes == {
        "a": ("i",),
        "b": ("i",),
        "c": ("i",),
        "x": ("j",),
        "d": ("i", "j"),
        "e": ("i", "j"),
    }
    dimensions = pipeline.mapspec_dimensions()
    assert dimensions.keys() == axes.keys()
    assert all(dimensions[k] == len(v) for k, v in axes.items())
>>>>>>> b80f3e1c
<|MERGE_RESOLUTION|>--- conflicted
+++ resolved
@@ -803,67 +803,6 @@
         "c[i], b[i], x[j] -> d[i, j]",
         "d[i, j], c[i], x[j] -> e[i, j]",
     ]
-<<<<<<< HEAD
-
-
-def test_add_mapspec_axis_from_step(tmp_path: Path) -> None:
-    @pipefunc(output_name="x")
-    def generate_ints(n: int) -> list[int]:
-        return list(range(n))
-
-    @pipefunc(output_name="y")
-    def double_it(x: int) -> int:
-        return 2 * x
-
-    @pipefunc(output_name="side")
-    def side_chain(z: int) -> int:
-        return z
-
-    @pipefunc(output_name="sum")
-    def take_sum(y: list[int], z: int) -> int:
-        return sum(y) + z
-
-    pipeline = Pipeline(
-        [
-            generate_ints,
-            (double_it, "x[i] -> y[i]"),
-            side_chain,
-            take_sum,
-        ],
-    )
-
-    inputs = {"n": 4, "z": 1}
-    manual_shapes = {"x": (4,)}
-    results = pipeline.map(inputs, tmp_path, manual_shapes=manual_shapes, parallel=False)
-    assert results[-1].output == 13
-
-    # Add an axis `j` to `x`
-    pipeline_map = Pipeline(
-        [
-            (generate_ints, "n[j] -> x[i, j]"),
-            (double_it, "x[i, j] -> y[i, j]"),
-            side_chain,
-            (take_sum, "y[:, j] -> sum[j]"),
-        ],
-    )
-    inputs = {"n": [4], "z": 1}
-    manual_shapes = {"x": (4, 1)}
-    results = pipeline_map.map(inputs, tmp_path, manual_shapes=manual_shapes, parallel=False)
-    assert results[-1].output.tolist() == [13]
-
-    # Do the same but with `add_mapspec_axis` on the first pipeline
-    assert pipeline.mapspecs_as_strings() == ["x[i] -> y[i]"]
-    pipeline.add_mapspec_axis("n", "j")
-    assert pipeline.mapspecs_as_strings() == [
-        "n[j] -> x[i, j]",
-        "x[i, j] -> y[i, j]",
-        "y[:, j] -> sum[j]",
-    ]
-    inputs = {"n": [4], "z": 1}
-    manual_shapes = {"x": (4, 1)}
-    results = pipeline.map(inputs, tmp_path, manual_shapes=manual_shapes, parallel=False)
-    assert results[-1].output.tolist() == [13]
-=======
     axes = pipeline.mapspec_axes()
     assert axes == {
         "a": ("i",),
@@ -876,4 +815,70 @@
     dimensions = pipeline.mapspec_dimensions()
     assert dimensions.keys() == axes.keys()
     assert all(dimensions[k] == len(v) for k, v in axes.items())
->>>>>>> b80f3e1c
+
+
+def test_add_mapspec_axis_from_step(tmp_path: Path) -> None:
+    @pipefunc(output_name="x")
+    def generate_ints(n: int) -> list[int]:
+        return list(range(n))
+
+    @pipefunc(output_name="y")
+    def double_it(x: int) -> int:
+        return 2 * x
+
+    @pipefunc(output_name="side")
+    def side_chain(z: int) -> int:
+        return z
+
+    @pipefunc(output_name="sum")
+    def take_sum(y: list[int], z: int) -> int:
+        return sum(y) + z
+
+    pipeline = Pipeline(
+        [
+            generate_ints,
+            (double_it, "x[i] -> y[i]"),
+            side_chain,
+            take_sum,
+        ],
+    )
+
+    inputs = {"n": 4, "z": 1}
+    manual_shapes = {"x": (4,)}
+    results = pipeline.map(inputs, tmp_path, manual_shapes=manual_shapes, parallel=False)  # type: ignore[arg-type]
+    assert results[-1].output == 13
+
+    # Add an axis `j` to `x`
+    pipeline_map = Pipeline(
+        [
+            (generate_ints, "n[j] -> x[i, j]"),
+            (double_it, "x[i, j] -> y[i, j]"),
+            side_chain,
+            (take_sum, "y[:, j] -> sum[j]"),
+        ],
+    )
+    inputs_map = {"n": [4], "z": 1}
+    manual_shapes_map = {"x": (4, 1)}
+    results = pipeline_map.map(
+        inputs_map,
+        tmp_path,
+        manual_shapes=manual_shapes_map,  # type: ignore[arg-type]
+        parallel=False,
+    )
+    assert results[-1].output.tolist() == [13]
+
+    # Do the same but with `add_mapspec_axis` on the first pipeline
+    assert pipeline.mapspecs_as_strings() == ["x[i] -> y[i]"]
+    pipeline.add_mapspec_axis("n", "j")
+    assert pipeline.mapspecs_as_strings() == [
+        "n[j] -> x[i, j]",
+        "x[i, j] -> y[i, j]",
+        "y[:, j] -> sum[j]",
+    ]
+    results = pipeline.map(
+        inputs_map,
+        tmp_path,
+        manual_shapes=manual_shapes_map,  # type: ignore[arg-type]
+        parallel=False,
+    )
+    assert results[-1].output.tolist() == [13]