"""Tests for pipefunc.py."""

from __future__ import annotations

import pickle
import re
from dataclasses import dataclass
from typing import TYPE_CHECKING

import pytest

from pipefunc import NestedPipeFunc, PipeFunc, Pipeline, pipefunc
from pipefunc._cache import LRUCache
from pipefunc.exceptions import UnusedParametersError
from pipefunc.resources import Resources

if TYPE_CHECKING:
    from pathlib import Path


def test_pipeline_and_all_arg_combinations() -> None:
    @pipefunc(output_name="c")
    def f1(a, b):
        return a + b

    @pipefunc(output_name="d")
    def f2(b, c, x=1):
        return b * c * x

    @pipefunc(output_name="e")
    def f3(c, d, x=1):
        return c * d * x

    pipeline = Pipeline([f1, f2, f3], debug=True, profile=True)

    fc = pipeline.func("c")
    fd = pipeline.func("d")
    c = f1(a=2, b=3)
    assert fc(a=2, b=3) == c == fc(b=3, a=2) == 5
    assert fd(a=2, b=3) == f2(b=3, c=c) == fd(b=3, c=c) == 15

    fe = pipeline.func("e")
    assert fe(a=2, b=3, x=1) == fe(a=2, b=3, d=15, x=1) == f3(c=c, d=15, x=1) == 75

    all_args = pipeline.all_arg_combinations
    assert all_args == {
        "c": {("a", "b")},
        "d": {("a", "b", "x"), ("b", "c", "x")},
        "e": {("a", "b", "d", "x"), ("a", "b", "x"), ("b", "c", "x"), ("c", "d", "x")},
    }
    assert pipeline.all_root_args == {
        "c": ("a", "b"),
        "d": ("a", "b", "x"),
        "e": ("a", "b", "x"),
    }

    kw = {"a": 2, "b": 3, "x": 1}
    kw["c"] = f1(a=kw["a"], b=kw["b"])
    kw["d"] = f2(b=kw["b"], c=kw["c"])
    kw["e"] = f3(c=kw["c"], d=kw["d"], x=kw["x"])
    for params in all_args["e"]:
        _kw = {k: kw[k] for k in params}
        assert fe(**_kw) == kw["e"]

    # Test NestedPipeFunc
    f_nested = NestedPipeFunc([f1, f2])
    assert f_nested.output_name == ("c", "d")
    assert f_nested.parameters == ("a", "b", "x")
    assert f_nested.defaults == {"x": 1}
    assert f_nested(a=2, b=3) == (5, 15)
    assert f_nested.renames == {}
    f_nested.update_renames({"a": "a1", "b": "b1"})
    assert f_nested.renames == {"a": "a1", "b": "b1"}
    f_nested.update_renames({"a": "a2", "b": "b2"}, overwrite=True, update_from="original")
    assert f_nested.renames == {"a": "a2", "b": "b2"}
    assert f_nested.parameters == ("a2", "b2", "x")
    f_nested_copy = f_nested.copy()
    assert f_nested_copy.renames == f_nested.renames
    assert f_nested_copy(a2=2, b2=3) == (5, 15)
    f_nested_copy.update_renames({}, overwrite=True)
    pipeline = Pipeline([f_nested_copy, f3])
    assert pipeline("e", a=2, b=3, x=1) == 75

    assert str(pipeline).startswith("Pipeline:")


def test_pipeline_and_all_arg_combinations_lazy() -> None:
    @pipefunc(output_name="c")
    def f1(a, b):
        return a + b

    @pipefunc(output_name="d")
    def f2(b, c, x=1):
        return b * c * x

    @pipefunc(output_name="e")
    def f3(c, d, x=1):
        return c * d * x

    pipeline = Pipeline([f1, f2, f3], debug=True, profile=True, lazy=True)

    fc = pipeline.func("c")
    fd = pipeline.func("d")
    c = f1(a=2, b=3)
    assert fc(a=2, b=3).evaluate() == c == fc(b=3, a=2).evaluate() == 5
    assert fd(a=2, b=3).evaluate() == f2(b=3, c=c) == fd(b=3, c=c).evaluate() == 15

    fe = pipeline.func("e")
    assert (
        fe(a=2, b=3, x=1).evaluate()
        == fe(a=2, b=3, d=15, x=1).evaluate()
        == f3(c=c, d=15, x=1)
        == 75
    )

    all_args = pipeline.all_arg_combinations

    kw = {"a": 2, "b": 3, "x": 1}
    kw["c"] = f1(a=kw["a"], b=kw["b"])
    kw["d"] = f2(b=kw["b"], c=kw["c"])
    kw["e"] = f3(c=kw["c"], d=kw["d"], x=kw["x"])
    for params in all_args["e"]:
        _kw = {k: kw[k] for k in params}
        assert fe(**_kw).evaluate() == kw["e"]


@pytest.mark.parametrize(
    "f2",
    [
        PipeFunc(
            lambda b, c, x: b * c * x,
            output_name="d",
            renames={"x": "xx"},
        ),
        PipeFunc(lambda b, c, xx: b * c * xx, output_name="d"),
    ],
)
def test_pipeline_and_all_arg_combinations_rename(f2):
    @pipefunc(output_name="c")
    def f1(a, b):
        return a + b

    @pipefunc(output_name="e")
    def f3(c, d, x=1):
        return c * d * x

    pipeline = Pipeline([f1, f2, f3], debug=True, profile=True)

    fc = pipeline.func("c")
    fd = pipeline.func("d")
    c = f1(a=2, b=3)
    assert fc(a=2, b=3) == c == fc(b=3, a=2) == 5
    assert fd(a=2, b=3, xx=1) == f2(b=3, c=c, xx=1) == fd(b=3, c=c, xx=1) == 15

    fe = pipeline.func("e")
    assert fe(a=2, b=3, x=1, xx=1) == fe(a=2, b=3, d=15, x=1) == f3(c=c, d=15, x=1) == 75

    all_args = pipeline.all_arg_combinations
    assert all_args == {
        "c": {("a", "b")},
        "d": {("a", "b", "xx"), ("b", "c", "xx")},
        "e": {
            ("a", "b", "d", "x"),
            ("a", "b", "x", "xx"),
            ("b", "c", "x", "xx"),
            ("c", "d", "x"),
        },
    }

    assert pipeline.all_root_args == {
        "c": ("a", "b"),
        "d": ("a", "b", "xx"),
        "e": ("a", "b", "x", "xx"),
    }


def test_disjoint_pipelines() -> None:
    @pipefunc(output_name="x")
    def f(a, b):
        return a + b

    @pipefunc(output_name="y")
    def g(c, d):
        return c * d

    p = Pipeline([f, g])
    assert p("x", a=1, b=2) == 3
    assert p("y", c=3, d=4) == 12


def test_different_defaults() -> None:
    @pipefunc(output_name="c")
    def f(a, b=1):
        return a + b

    @pipefunc(output_name="y")
    def g(c, b=2):
        return c * b

    with pytest.raises(ValueError, match="Inconsistent default values"):
        Pipeline([f, g])


def test_output_name_in_kwargs():
    @pipefunc(output_name="c")
    def f(a, b):
        return a + b

    p = Pipeline([f])
    with pytest.raises(ValueError, match="cannot be provided in"):
        assert p("a", a=1)


def test_profiling():
    @pipefunc(output_name="c")
    def f(a, b):
        return a + b

    @pipefunc(output_name="d")
    def g(c, b=2):
        return c * b

    p = Pipeline([f, g], debug=True, profile=True)
    p("d", a=1, b=2)
    p.resources_report()
    for f in p.functions:
        f.set_profiling(enable=False)
    with pytest.raises(ValueError, match="Profiling is not enabled"):
        p.resources_report()


def test_pipe_func_and_execution():
    def func1(a, b=2):
        return a + b

    def func2(x):
        return 2 * x

    def func3(y, z=3):
        return y - z

    pipe_func1 = PipeFunc(func1, "out1", renames={"a": "a1"})
    pipe_func2 = PipeFunc(func2, "out2", renames={"x": "x2"})
    pipe_func3 = PipeFunc(func3, "out3", renames={"y": "y3", "z": "z3"})

    pipeline = Pipeline([pipe_func1, pipe_func2, pipe_func3], debug=True, profile=True)

    # Create _PipelineAsFunc instances
    function1 = pipeline.func("out1")
    function2 = pipeline.func("out2")
    function3 = pipeline.func("out3")

    # Test calling the functions with keyword arguments
    assert function1(a1=3, b=2) == 5
    assert function2(x2=4) == 8
    assert function3(y3=9, z3=3) == 6

    # Test calling the functions with dict arguments
    assert function1.call_with_dict({"a1": 3, "b": 2}) == 5
    assert function2.call_with_dict({"x2": 4}) == 8
    assert function3.call_with_dict({"y3": 9, "z3": 3}) == 6

    # Test calling the functions with `execute` method
    assert function1.call_with_root_args(3, 2) == 5
    assert function1.call_with_root_args(a1=3, b=2) == 5
    assert function2.call_with_root_args(4) == 8
    assert function3.call_with_root_args(9, 3) == 6

    # Test the pipeline object itself
    assert pipeline("out1", a1=3, b=2) == 5
    assert pipeline("out2", x2=4) == 8
    assert pipeline("out3", y3=9, z3=3) == 6


def test_pipe_func_profile():
    @pipefunc(output_name="c")
    def f1(a, b):
        return a + b

    pipe_func = PipeFunc(f1, output_name="c", profile=True)
    assert pipe_func.profile
    assert pipe_func.profiling_stats is not None
    pipe_func.profile = False
    assert not pipe_func.profile
    assert pipe_func.profiling_stats is None


def test_pipe_func_str():
    @pipefunc(output_name="c")
    def f1(a, b):
        return a + b

    pipe_func = PipeFunc(f1, output_name="c")
    assert str(pipe_func) == "f1(...) → c"


def test_pipe_func_getstate_setstate():
    @pipefunc(output_name="c")
    def f1(a, b):
        return a + b

    pipe_func = PipeFunc(f1, output_name="c")
    state = pipe_func.__getstate__()

    # We'll validate getstate by asserting that 'func' in the state
    # is a bytes object (dumped by cloudpickle) and other attributes
    # are as expected
    assert isinstance(state["func"], bytes)
    assert state["output_name"] == "c"

    # Now we'll test setstate by creating a new instance, applying setstate and
    # verifying that the object attributes match the original
    new_pipe_func = PipeFunc.__new__(PipeFunc)
    new_pipe_func.__setstate__(state)

    assert new_pipe_func.output_name == pipe_func.output_name
    assert new_pipe_func.parameters == pipe_func.parameters
    assert new_pipe_func.func(2, 3) == pipe_func.func(
        2,
        3,
    )  # the functions behave the same


def test_complex_pipeline():
    def f1(a, b, c, d):
        return a + b + c + d

    def f2(a, b, e):
        return a + b + e

    def f3(a, b, f1):
        return a + b + f1

    def f4(f1, f2, f3):
        return f1 + f2 + f3

    def f5(f1, f4):
        return f1 + f4

    def f6(b, f5):
        return b + f5

    def f7(a, f2, f6):
        return a + f2 + f6

    pipeline = Pipeline([f1, f2, f3, f4, f5, f6, f7], lazy=True)

    r = pipeline("f7", a=1, b=2, c=3, d=4, e=5)
    assert r.evaluate() == 52


def test_tuple_outputs(tmp_path: Path):
    cache = True

    @pipefunc(
        output_name=("c", "_throw"),
        profile=True,
        debug=True,
        cache=cache,
        output_picker=dict.__getitem__,
    )
    def f_c(a, b):
        return {"c": a + b, "_throw": 1}

    def save_function(fname, result):
        p = tmp_path / fname
        p.parent.mkdir(parents=True, exist_ok=True)
        with p.open("wb") as f:
            pickle.dump(result, f)

    @pipefunc(
        output_name=("d", "e"),
        cache=cache,
        save_function=save_function,
    )
    def f_d(b, c, x=1):  # noqa: ARG001
        return b * c, 1

    @pipefunc(
        output_name=("g", "h"),
        output_picker=getattr,
        cache=cache,
        save_function=save_function,
    )
    def f_g(c, e, x=1):  # noqa: ARG001
        from types import SimpleNamespace

        print(f"Called f_g with c={c} and e={e}")
        return SimpleNamespace(g=c + e, h=c - e)

    @pipefunc(output_name="i", cache=cache)
    def f_i(h, g):
        return h + g

    pipeline = Pipeline(
        [f_c, f_d, f_g, f_i],
        debug=True,
        profile=True,
        cache_type="lru",
        lazy=True,
        cache_kwargs={"shared": False},
    )
    f = pipeline.func("i")
    r = f.call_full_output(a=1, b=2, x=3)["i"].evaluate()
    assert r == f(a=1, b=2, x=3).evaluate()
    assert (
        pipeline.root_args("g")
        == pipeline.root_args("h")
        == pipeline.root_args(("g", "h"))
        == ("a", "b", "x")
    )
    key = (("d", "e"), (("a", 1), ("b", 2), ("x", 3)))
    assert pipeline.cache is not None
    assert pipeline.cache.cache[key].evaluate() == (6, 1)
    assert pipeline.func(("g", "h"))(a=1, b=2, x=3).evaluate().g == 4
    assert pipeline.func_dependencies("i") == [("c", "_throw"), ("d", "e"), ("g", "h")]
    assert pipeline.func_dependents("c") == [("d", "e"), ("g", "h"), "i"]

    assert (
        pipeline.func_dependencies("g")
        == pipeline.func_dependencies("h")
        == pipeline.func_dependencies(("g", "h"))
        == [("c", "_throw"), ("d", "e")]
    )

    f = pipeline.func(("g", "h"))
    r = f(a=1, b=2, x=3).evaluate()
    assert r.g == 4
    assert r.h == 2

    edges = {
        (pipeline["c"], pipeline["d"]): {"arg": "c"},
        (pipeline["c"], pipeline["g"]): {"arg": "c"},
        ("a", pipeline["c"]): {"arg": "a"},
        ("b", pipeline["c"]): {"arg": "b"},
        ("b", pipeline["d"]): {"arg": "b"},
        (pipeline["d"], pipeline["g"]): {"arg": "e"},
        ("x", pipeline["d"]): {"arg": "x"},
        ("x", pipeline["g"]): {"arg": "x"},
        (pipeline["g"], pipeline["i"]): {"arg": ("h", "g")},
    }
    assert edges == dict(pipeline.graph.edges)

    assert dict(pipeline.graph.nodes) == {
        pipeline["c"]: {},
        "a": {},
        "b": {},
        pipeline["d"]: {},
        "x": {},
        pipeline["g"]: {},
        pipeline["i"]: {},
    }


@pytest.mark.parametrize("cache", [True, False])
def test_full_output(cache, tmp_path: Path):
    from pipefunc import Pipeline

    def save_function(fname, result):
        p = tmp_path / fname
        p.parent.mkdir(parents=True, exist_ok=True)
        with p.open("wb") as f:
            pickle.dump(result, f)

    @pipefunc(output_name="f1", save_function=save_function)
    def f1(a, b):
        return a + b

    @pipefunc(output_name=("f2i", "f2j"), save_function=save_function)
    def f2(f1):
        return 2 * f1, 1

    @pipefunc(output_name="f3", save_function=save_function)
    def f3(a, f2i):
        return a + f2i

    if cache:
        cache_dir = tmp_path / "cache"
        cache_dir.mkdir(exist_ok=True)
        cache_kwargs = {"cache_type": "disk", "cache_kwargs": {"cache_dir": cache_dir}}
    else:
        cache_kwargs = {}
    pipeline = Pipeline([f1, f2, f3], **cache_kwargs)  # type: ignore[arg-type]
    for f in pipeline.functions:
        f.cache = cache
    pipeline("f3", a=1, b=2)
    func = pipeline.func("f3")
    assert func.call_full_output(a=1, b=2) == {
        "a": 1,
        "b": 2,
        "f1": 3,
        "f2i": 6,
        "f2j": 1,
        "f3": 7,
    }
    if cache:
        assert len(list(cache_dir.glob("*.pkl"))) == 3


def test_lazy_pipeline():
    @pipefunc(output_name="c")
    def f1(a, b):
        return a + b

    @pipefunc(output_name="d")
    def f2(b, c, x=1):
        return b * c * x

    @pipefunc(output_name="e")
    def f3(c, d, x=1):
        return c * d * x

    pipeline = Pipeline([f1, f2, f3], lazy=True)

    f = pipeline.func("e")
    r = f(a=1, b=2, x=3).evaluate()
    assert r == 162
    r = f.call_full_output(a=1, b=2, x=3)["e"].evaluate()
    assert r == 162


@pipefunc(output_name="test_function")
def test_function(arg1: str, arg2: str) -> str:
    return f"{arg1} {arg2}"


pipeline = Pipeline([test_function])


def test_function_pickling():
    # Get the _PipelineAsFunc instance from the pipeline
    func = pipeline.func("test_function")

    # Pickle the _PipelineAsFunc instance
    pickled_func = pickle.dumps(func)

    # Unpickle the _PipelineAsFunc instance
    unpickled_func = pickle.loads(pickled_func)  # noqa: S301

    # Assert that the unpickled instance has the same attributes
    assert unpickled_func.output_name == "test_function"
    assert unpickled_func.root_args == ("arg1", "arg2")

    # Assert that the unpickled instance behaves the same as the original
    result = unpickled_func(arg1="hello", arg2="world")
    assert result == "hello world"

    # Assert that the call_with_root_args method is recreated after unpickling
    assert unpickled_func.call_with_root_args is not None
    assert unpickled_func.call_with_root_args.__signature__.parameters.keys() == {
        "arg1",
        "arg2",
    }


def test_drop_from_pipeline():
    @pipefunc(output_name="c")
    def f1(a, b):
        return a + b

    @pipefunc(output_name="d")
    def f2(b, c, x=1):
        return b * c * x

    @pipefunc(output_name="e")
    def f3(c, d, x=1):
        return c * d * x

    pipeline = Pipeline([f1, f2, f3])
    assert "d" in pipeline
    pipeline.drop(output_name="d")
    assert "d" not in pipeline

    pipeline = Pipeline([f1, f2, f3])
    assert "d" in pipeline
    pipeline.drop(f=pipeline["d"])

    pipeline = Pipeline([f1, f2, f3])

    @pipefunc(output_name="e")
    def f4(c, d, x=1):
        return c * d * x

    pipeline.replace(f4)
    assert len(pipeline.functions) == 3
    assert pipeline["e"].__name__ == "f4"

    pipeline.replace(f3, pipeline["e"])
    assert len(pipeline.functions) == 3
    assert pipeline["e"].__name__ == "f3"

    with pytest.raises(ValueError, match="Either `f` or `output_name` should be provided"):
        pipeline.drop()


def test_used_variable():
    @pipefunc(output_name="c", cache=True)
    def f1(a, b):
        return a + b

    pipeline = Pipeline([f1])  # automatically sets cache_type="lru" because of cache=True
    assert isinstance(pipeline.cache, LRUCache)
    with pytest.raises(UnusedParametersError, match="Unused keyword arguments"):
        pipeline("c", a=1, b=2, doesnotexist=3)

    pipeline("c", a=1, b=2)

    # Test regression with cache:
    def f(a):
        return a

    pipeline = Pipeline([PipeFunc(f, output_name="c", cache=True)], cache_type="lru")
    f = pipeline.func("c")
    assert f(a=1) == 1
    assert f(a=1) == 1  # should not raise an error


def test_handle_error():
    @pipefunc(output_name="c")
    def f1(a, b):  # noqa: ARG001
        msg = "Test error"
        raise ValueError(msg)

    pipeline = Pipeline([f1])
    try:
        pipeline("c", a=1, b=2)
    except ValueError as e:
        msg = "Error occurred while executing function `f1(a=1, b=2)`"
        assert msg in str(e) or msg in str(e.__notes__)  # noqa: PT017
        # NOTE: with pytest.raises match="..." does not work
        # with add_note for some reason on my Mac, however,
        # on CI it works fine (Linux)...


def test_full_output_cache():
    ran_f1 = False
    ran_f2 = False

    @pipefunc(output_name="c", cache=True)
    def f1(a, b):
        nonlocal ran_f1
        if ran_f2:
            raise RuntimeError
        ran_f1 = True
        return a + b

    @pipefunc(output_name="d", cache=True)
    def f2(b, c, x=1):
        nonlocal ran_f2
        if ran_f2:
            raise RuntimeError
        ran_f2 = True
        return b * c * x

    pipeline = Pipeline([f1, f2], cache_type="hybrid")
    f = pipeline.func("d")
    r = f.call_full_output(a=1, b=2, x=3)
    expected = {"a": 1, "b": 2, "c": 3, "d": 18, "x": 3}
    assert r == expected
    assert len(pipeline.cache) == 2
    r = f.call_full_output(a=1, b=2, x=3)
    assert r == expected
    r = f(a=1, b=2, x=3)
    assert r == 18


def test_output_picker_single_output():
    @pipefunc(output_name=("y",), output_picker=dict.__getitem__)
    def f(a, b):
        return {"y": a + b, "_throw": 1}

    pipeline = Pipeline([f])
    assert pipeline("y", a=1, b=2) == 3


def f(a, b):
    return a + b


@dataclass
class DataClass:
    a: int


def test_pickle_pipefunc():
    func = PipeFunc(f, output_name="c")
    p = pickle.dumps(func)
    func2 = pickle.loads(p)  # noqa: S301
    assert func(1, 2) == func2(1, 2)

    func = PipeFunc(DataClass, output_name="c")
    p = pickle.dumps(func)
    func2 = pickle.loads(p)  # noqa: S301
    assert func(a=1) == func2(a=1)


def test_independent_axes_in_mapspecs_with_disconnected_chains():
    @pipefunc(output_name=("c", "d"), mapspec="a[i] -> c[i], d[i]")
    def f(a: int, b: int):
        return a + b, 1

    @pipefunc(output_name="z", mapspec="x[i], y[i] -> z[i]")
    def g(x, y):
        return x + y

    pipeline = Pipeline([f, g])
    assert pipeline.mapspecs_as_strings == [
        "a[i] -> c[i], d[i]",
        "x[i], y[i] -> z[i]",
    ]
    assert pipeline.independent_axes_in_mapspecs("c") == {"i"}
    assert pipeline.independent_axes_in_mapspecs("d") == {"i"}
    assert pipeline.independent_axes_in_mapspecs(("c", "d")) == {"i"}
    assert pipeline.independent_axes_in_mapspecs("z") == {"i"}

    pipeline.add_mapspec_axis("b", axis="j")
    assert pipeline.mapspecs_as_strings == [
        "a[i], b[j] -> c[i, j], d[i, j]",
        "x[i], y[i] -> z[i]",
    ]
    assert pipeline.independent_axes_in_mapspecs("c") == {"i", "j"}
    assert pipeline.independent_axes_in_mapspecs("d") == {"i", "j"}
    assert pipeline.independent_axes_in_mapspecs(("c", "d")) == {"i", "j"}
    assert pipeline.independent_axes_in_mapspecs("z") == {"i"}

    pipeline.add_mapspec_axis("x", axis="j")
    pipeline.add_mapspec_axis("y", axis="j")
    assert pipeline.mapspecs_as_strings == [
        "a[i], b[j] -> c[i, j], d[i, j]",
        "x[i, j], y[i, j] -> z[i, j]",
    ]
    assert pipeline.independent_axes_in_mapspecs("c") == {"i", "j"}
    assert pipeline.independent_axes_in_mapspecs("d") == {"i", "j"}
    assert pipeline.independent_axes_in_mapspecs(("c", "d")) == {"i", "j"}
    assert pipeline.independent_axes_in_mapspecs("z") == {"i", "j"}

    with pytest.raises(
        ValueError,
        match="The provided `pipefuncs` should have only one leaf node, not 2.",
    ):
        NestedPipeFunc([f, g])


def test_max_single_execution_per_call() -> None:
    counter = {"f_c": 0, "f_d": 0, "f_e": 0}

    @pipefunc(output_name="c")
    def f_c(a, b):
        assert counter["f_c"] == 0
        counter["f_c"] += 1
        print("c")
        return a + b

    @pipefunc(output_name="d")
    def f_d(b, c, x=1):
        assert counter["f_d"] == 0
        counter["f_d"] += 1
        return b * c * x

    @pipefunc(output_name="e")
    def f_e(c, d, x=1):
        assert counter["f_e"] == 0
        counter["f_e"] += 1
        return c * d * x

    pipeline = Pipeline([f_c, f_d, f_e])
    pipeline("e", a=1, b=2, x=3)
    assert counter == {"f_c": 1, "f_d": 1, "f_e": 1}


def test_setting_defaults() -> None:
    @pipefunc(output_name="c", defaults={"b": 2}, renames={"a": "a1"})
    def f(a, b=1):
        return a + b

    assert f.parameters == ("a1", "b")
    assert f.defaults == {"b": 2}
    with pytest.raises(ValueError, match="Unexpected keyword arguments"):
        f(a=0)

    assert f(a1=0) == 2

    pipeline = Pipeline([f])
    assert pipeline("c", a1=0) == 2
    assert pipeline("c", a1="a1", b="b") == "a1b"

    with pytest.raises(ValueError, match="Unexpected `defaults` arguments"):

        @pipefunc(output_name="b", defaults={"a": 2}, renames={"a": "a1"})
        def g(a):
            return a

    @pipefunc(output_name="c", defaults={"a": "a_new", "b": "b_new"}, renames={"a": "b", "b": "a"})
    def h(a="a", b="b"):
        return a, b

    assert h() == ("b_new", "a_new")
    assert h(a="aa", b="bb") == ("bb", "aa")


def test_update_defaults_and_renames_and_bound() -> None:
    @pipefunc(output_name="c", defaults={"b": 1}, renames={"a": "a1"})
    def f(a=42, b=69):
        return a + b

    # Test initial parameters and defaults
    assert f.parameters == ("a1", "b")
    assert f.defaults == {"a1": 42, "b": 1}

    # Update defaults
    f.update_defaults({"b": 2})
    assert f.defaults == {"a1": 42, "b": 2}

    # Call function with updated defaults
    assert f(a1=3) == 5

    # Overwrite defaults
    f.update_defaults({"a1": 1, "b": 3}, overwrite=True)
    assert f.defaults == {"a1": 1, "b": 3}
    assert f.parameters == ("a1", "b")

    # Call function with new defaults
    assert f(a1=2) == 5
    assert f() == 4
    assert f(a1=2, b=3) == 5

    # Update renames
    f.update_renames({"a": "a2"}, update_from="original")
    assert f.renames == {"a": "a2"}
    assert f.parameters == ("a2", "b")

    # Call function with updated renames
    assert f(a2=4) == 7
    assert f(b=0) == 1

    # Overwrite renames
    f.update_renames({"a": "a3"}, overwrite=True, update_from="original")
    assert f.parameters == ("a3", "b")

    # Call function with new renames
    assert f(a3=1) == 4

    pipeline = Pipeline([f])
    assert pipeline("c", a3=1) == 4
    assert pipeline("c", a3=2, b=3) == 5

    f.update_bound({"a3": "yolo", "b": "swag"})
    assert f(a3=88, b=1) == "yoloswag"
    assert f.bound == {"a3": "yolo", "b": "swag"}
    f.update_renames({"a": "a4"}, update_from="original")
    assert f.bound == {"a4": "yolo", "b": "swag"}
    f.update_bound({}, overwrite=True)
    assert f(a4=88, b=1) == 89

    f.update_renames({"a4": "a5"}, update_from="current")
    assert f(a5=88, b=1) == 89
    f.update_renames({"b": "b1"}, update_from="current")
    assert f.renames == {"a": "a5", "b": "b1"}

    f.update_renames({}, overwrite=True)
    assert f.parameters == ("a", "b")
    assert f.renames == {}


def test_update_renames_with_mapspec() -> None:
    @pipefunc(output_name="c", renames={"a": "a1"}, mapspec="a1[i], b[j] -> c[i, j]")
    def f(a=42, b=69):
        return a + b

    # Test initial parameters and defaults
    assert f.parameters == ("a1", "b")
    assert str(f.mapspec) == "a1[i], b[j] -> c[i, j]"

    f.update_renames({"a": "a2"}, update_from="original")
    assert f.renames == {"a": "a2"}
    assert f.parameters == ("a2", "b")
    assert str(f.mapspec) == "a2[i], b[j] -> c[i, j]"
    f.update_renames({"a": "a3"}, overwrite=True, update_from="original")
    assert f.parameters == ("a3", "b")
    assert str(f.mapspec) == "a3[i], b[j] -> c[i, j]"
    f.update_renames({"a": "a4"}, update_from="original")
    assert str(f.mapspec) == "a4[i], b[j] -> c[i, j]"
    f.update_renames({"a4": "a5"}, update_from="current")
    assert str(f.mapspec) == "a5[i], b[j] -> c[i, j]"
    f.update_renames({"b": "b1"}, update_from="current")
    assert str(f.mapspec) == "a5[i], b1[j] -> c[i, j]"
    f.update_renames({}, overwrite=True)
    assert str(f.mapspec) == "a[i], b[j] -> c[i, j]"

    # Test updating output_name
    f.update_renames({"c": "c1"}, update_from="original")
    assert str(f.mapspec) == "a[i], b[j] -> c1[i, j]"
    assert f.output_name == "c1"
    f.update_renames({"c1": "c2"}, update_from="current")
    assert str(f.mapspec) == "a[i], b[j] -> c2[i, j]"
    assert f.output_name == "c2"
    f.update_renames({"c": "c3"}, update_from="original")
    assert str(f.mapspec) == "a[i], b[j] -> c3[i, j]"
    assert f.output_name == "c3"
    f.update_renames({}, overwrite=True)
    assert str(f.mapspec) == "a[i], b[j] -> c[i, j]"
    assert f.output_name == "c"


def test_renaming_output_name() -> None:
    @pipefunc(output_name=("c", "d"), renames={"a": "a1"})
    def f(a, b):
        return a + b, 1

    f.update_renames({"c": "c1"}, update_from="current")
    assert f.output_name == ("c1", "d")
    pipeline = Pipeline([f])
    pipeline.update_renames({"c1": "c2"}, update_from="current")
    pipeline.update_renames({"d": "d1"}, overwrite=True, update_from="current")
    assert pipeline["c"].output_name == ("c", "d1")
    pipeline.update_renames({"c": "c1"}, overwrite=True, update_from="original")
    assert pipeline["c1"].output_name == ("c1", "d")
    f2 = pipeline["c1"].copy()
    assert f2.output_name == ("c1", "d")
    f2.update_renames({"c1": "c2"}, update_from="current")
    assert f2.output_name == ("c2", "d")
    f2.update_renames({}, overwrite=True)
    assert f2.output_name == ("c", "d")


def test_update_pipeline_defaults() -> None:
    @pipefunc(output_name="c", defaults={"b": 1}, renames={"a": "a1"})
    def f(a=42, b=69):
        return a + b

    pipeline = Pipeline([f])
    fp = pipeline.functions[0]

    # Test initial parameters and defaults
    assert fp.parameters == ("a1", "b")
    assert fp.defaults == {"a1": 42, "b": 1}

    # Update defaults
    pipeline.update_defaults({"b": 2})
    assert fp.defaults == {"a1": 42, "b": 2}

    # Call function with updated defaults
    assert pipeline(a1=3) == 5

    # Overwrite defaults
    pipeline.update_defaults({"a1": 1, "b": 3}, overwrite=True)
    assert fp.defaults == {"a1": 1, "b": 3}
    assert fp.parameters == ("a1", "b")

    # Call function with new defaults
    assert fp(a1=2) == 5
    assert fp() == 4
    assert fp(a1=2, b=3) == 5

    with pytest.raises(ValueError, match="Unused keyword arguments"):
        pipeline.update_defaults({"does_not_exist": 1})


def test_validate_update_defaults_and_renames_and_bound() -> None:
    @pipefunc(output_name="c", defaults={"b": 1}, renames={"a": "a1"})
    def f(a=42, b=69):
        return a + b

    with pytest.raises(ValueError, match="The allowed arguments are"):
        f.update_defaults({"does_not_exist": 1})
    with pytest.raises(ValueError, match="The allowed arguments are"):
        f.update_renames({"does_not_exist": "1"}, update_from="original")
    with pytest.raises(ValueError, match="The allowed arguments are"):
        f.update_bound({"does_not_exist": 1})


def test_update_defaults_and_renames_with_pipeline() -> None:
    @pipefunc(output_name="x", defaults={"b": 1}, renames={"a": "a1"})
    def f(a=42, b=69):
        return a + b

    @pipefunc(output_name="y", defaults={"c": 2}, renames={"d": "d1"})
    def g(c=999, d=666):
        return c * d

    # Test initial pipeline parameters and defaults
    assert f.parameters == ("a1", "b")
    assert f.defaults == {"a1": 42, "b": 1}
    assert g.parameters == ("c", "d1")
    assert g.defaults == {"c": 2, "d1": 666}

    # Update defaults and renames within pipeline
    f.update_defaults({"b": 3})
    f.update_renames({"a": "a2"}, update_from="original")
    g.update_defaults({"c": 4})
    g.update_renames({"d": "d2"}, update_from="original")

    # Test updated pipeline parameters and defaults
    assert f.parameters == ("a2", "b")
    assert f.defaults == {"a2": 42, "b": 3}
    assert g.parameters == ("c", "d2")
    assert g.defaults == {"c": 4, "d2": 666}

    # Call functions within pipeline with updated defaults and renames
    pipeline = Pipeline([f, g])
    assert pipeline("x", a2=3) == 6
    assert pipeline("y", c=2, d2=3) == 6
    assert pipeline("y") == 4 * 666


@pytest.mark.parametrize("output_name", [("a.1", "b"), "#a", "1"])
def test_invalid_output_name_identifier(output_name):
    with pytest.raises(
        ValueError,
        match="The `output_name` should contain/be valid Python identifier",
    ):

        @pipefunc(output_name=output_name)
        def f(): ...


def test_invalid_output_name():
    with pytest.raises(
        TypeError,
        match="The output name should be a string or a tuple of strings",
    ):

        @pipefunc(output_name=["a"])
        def f(): ...


def test_subpipeline():
    @pipefunc(output_name=("c", "d"))
    def f(a: int, b: int):
        return a + b, 1

    @pipefunc(output_name="z")
    def g(x, y):
        return x + y

    pipeline = Pipeline([f, g])
    partial = pipeline.subpipeline(inputs=["a", "b"])
    assert [f.output_name for f in partial.functions] == [("c", "d")]

    partial = pipeline.subpipeline(inputs=["a", "b", "x", "y"])
    assert [f.output_name for f in partial.functions] == [("c", "d"), "z"]

    partial = pipeline.subpipeline(output_names=[("c", "d")])
    assert [f.output_name for f in partial.functions] == [("c", "d")]

    with pytest.raises(ValueError, match="Cannot construct a partial pipeline"):
        partial = pipeline.subpipeline(inputs=["a"])

    @pipefunc(output_name="h")
    def h(c):
        return c

    pipeline = Pipeline([f, g, h])
    partial = pipeline.subpipeline(inputs=["a", "b"])
    assert [f.output_name for f in partial.functions] == [("c", "d"), "h"]

    partial = pipeline.subpipeline(output_names=["h"])
    assert partial.topological_generations.root_args == ["a", "b"]
    assert partial.root_nodes == ["a", "b"]

    partial = pipeline.subpipeline(output_names=["h"], inputs=["c"])
    assert partial.topological_generations.root_args == ["c"]
    assert [f.output_name for f in partial.functions] == ["h"]

    with pytest.raises(
        ValueError,
        match="At least one of `inputs` or `output_names` should be provided",
    ):
        pipeline.subpipeline()


def test_nested_func() -> None:
    def f(a, b):
        return a + b

    def g(f):
        return f

    def h(g, x):  # noqa: ARG001
        return g

    nf = NestedPipeFunc([PipeFunc(f, "f"), PipeFunc(g, "g")])
    assert str(nf) == "NestedPipeFunc_f_g(...) → f, g"
    assert repr(nf) == "NestedPipeFunc(pipefuncs=[PipeFunc(f), PipeFunc(g)])"
    assert nf(a=1, b=2) == (3, 3)

    nf = NestedPipeFunc(
        [
            PipeFunc(f, "f", mapspec="a[i], b[i] -> f[i]"),
            PipeFunc(g, "g", mapspec="f[i] -> g[i]"),
        ],
    )
    assert str(nf.mapspec) == "a[i], b[i] -> f[i], g[i]"
    nf_copy = nf.copy()
    assert str(nf.mapspec) == str(nf_copy.mapspec)

    # Test not returning all outputs by providing a output_name
    nf = NestedPipeFunc(
        [
            PipeFunc(f, "f", mapspec="a[i], b[i] -> f[i]"),
            PipeFunc(g, "g", mapspec="f[i] -> g[i]"),
        ],
        output_name="g",
    )
    assert str(nf.mapspec) == "a[i], b[i] -> g[i]"
    assert nf(a=1, b=2) == 3

    # Check all exceptions
    with pytest.raises(ValueError, match="The provided `output_name='not_exist'` should"):
        nf = NestedPipeFunc(
            [PipeFunc(f, "f"), PipeFunc(g, "g")],
            output_name="not_exist",
        )

    with pytest.raises(
        ValueError,
        match="Cannot combine MapSpecs with different input and output mappings",
    ):
        NestedPipeFunc(
            [
                PipeFunc(f, "f", mapspec="... -> f[i]"),
                PipeFunc(g, "g", mapspec="f[i] -> g[i]"),
            ],
        )

    with pytest.raises(
        ValueError,
        match="Cannot combine a mix of None and MapSpec instances",
    ):
        NestedPipeFunc(
            [
                PipeFunc(f, "f", mapspec="... -> f[i]"),
                PipeFunc(g, "g", mapspec="f[i] -> g[i]"),
                PipeFunc(h, "z", mapspec=None),
            ],
        )

    with pytest.raises(
        ValueError,
        match="Cannot combine MapSpecs with different input mappings",
    ):
        NestedPipeFunc(
            [
                PipeFunc(f, "f", mapspec="a[i], b[j] -> f[i, j]"),
                PipeFunc(g, "g", mapspec="f[i, :] -> g[i]"),
            ],
        )

    with pytest.raises(
        ValueError,
        match="Cannot combine MapSpecs with different output mappings",
    ):
        NestedPipeFunc(
            [
                PipeFunc(f, "f", mapspec="a[i], b[j] -> f[i, j]"),
                PipeFunc(g, "g", mapspec="f[i, j] -> g[j, i]"),
            ],
        )

    with pytest.raises(ValueError, match="should have at least two"):
        NestedPipeFunc([PipeFunc(f, "f")])

    with pytest.raises(
        TypeError,
        match="All elements in `pipefuncs` should be instances of `PipeFunc`.",
    ):
        NestedPipeFunc([f, PipeFunc(g, "g")])  # type: ignore[list-item]


def test_nested_func_renames_defaults_and_bound() -> None:
    def f(a, b=99):
        return a + b

    def g(f):
        return f

    # Test renaming
    nf = NestedPipeFunc(
        [
            PipeFunc(f, "f", mapspec="a[i], b[i] -> f[i]"),
            PipeFunc(g, "g", mapspec="f[i] -> g[i]"),
        ],
        output_name="g",
    )

    assert nf.renames == {}
    nf.update_renames({"a": "a1", "b": "b1"}, update_from="original")
    assert nf.renames == {"a": "a1", "b": "b1"}
    assert nf(a1=1, b1=2) == 3
    assert nf(a1=1) == 100
    nf.update_defaults({"b1": 2, "a1": 2})
    assert nf() == 4
    nf.update_bound({"a1": "a", "b1": "b"})
    assert nf(a1=3, b1=4) == "ab"  # will ignore the input values now


def test_nested_pipefunc_with_resources() -> None:
    def f(a, b=99):
        return a + b

    def g(f):
        return f

    # Test the resources are combined correctly
    nf = NestedPipeFunc(
        [
            PipeFunc(f, "f", resources={"memory": "1GB", "num_cpus": 2}),
            PipeFunc(g, "g", resources={"memory": "2GB", "num_cpus": 1}),
        ],
        output_name="g",
    )
    assert isinstance(nf.resources, Resources)
    assert nf.resources.num_cpus == 2
    assert nf.resources.memory == "2GB"

    # Test that the resources specified in NestedPipeFunc are used
    nf2 = NestedPipeFunc(
        [
            PipeFunc(f, "f", resources={"memory": "1GB", "num_cpus": 2}),
            PipeFunc(g, "g", resources={"memory": "2GB", "num_cpus": 1}),
        ],
        output_name="g",
        resources={"memory": "3GB", "num_cpus": 3},
    )
    assert isinstance(nf2.resources, Resources)
    assert nf2.resources.num_cpus == 3
    assert nf2.resources.memory == "3GB"

    # Test that the resources specified in PipeFunc are used, with the other None
    nf3 = NestedPipeFunc(
        [
            PipeFunc(f, "f", resources={"memory": "1GB", "num_cpus": 2}),
            PipeFunc(g, "g", resources=None),
        ],
        output_name="g",
    )
    assert isinstance(nf3.resources, Resources)
    assert nf3.resources.num_cpus == 2
    assert nf3.resources.memory == "1GB"

    # Test that Resources instance in NestedPipeFunc is used
    nf3 = NestedPipeFunc(
        [
            PipeFunc(f, "f", resources={"memory": "1GB", "num_cpus": 2}),
            PipeFunc(g, "g", resources=None),
        ],
        output_name="g",
        resources=Resources(num_cpus=3, memory="3GB"),
    )
    assert isinstance(nf3.resources, Resources)
    assert nf3.resources.num_cpus == 3
    assert nf3.resources.memory == "3GB"


def test_nest_all() -> None:
    @pipefunc(output_name="c")
    def f(a, b):
        return a + b

    @pipefunc(output_name="d")
    def g(c):
        return c + 1

    pipeline = Pipeline([f, g])
    assert pipeline("d", a=1, b=2) == 4
    nested = pipeline.nest_funcs("*")
    assert nested.output_name == ("c", "d")
    assert nested(a=1, b=2) == (3, 4)
    assert pipeline("d", a=1, b=2) == 4
    assert len(pipeline.functions) == 1


def test_missing_kw():
    @pipefunc(output_name="c")
    def f(a, b):
        return a + b

    pipeline = Pipeline([f])
    with pytest.raises(
        ValueError,
        match=re.escape("Missing value for argument `b` in `f(...) → c`."),
    ):
        pipeline("c", a=1)


def test_join_pipelines() -> None:
    def f(a, b):
        return a + b

    def g(a, b):
        return a * b

    pipeline1 = Pipeline([PipeFunc(f, "f")], debug=True)
    pipeline2 = Pipeline([PipeFunc(g, "g")], debug=False)
    pipeline = pipeline1.join(pipeline2)
    assert pipeline("f", a=1, b=2) == 3
    assert pipeline("g", a=1, b=2) == 2
    assert pipeline.debug

    pipeline = pipeline1 | pipeline2
    assert pipeline("f", a=1, b=2) == 3
    assert pipeline("g", a=1, b=2) == 2
    assert pipeline.debug

    pipeline = pipeline1 | PipeFunc(g, "g")
    assert pipeline("f", a=1, b=2) == 3
    assert pipeline("g", a=1, b=2) == 2
    assert pipeline.debug

    with pytest.raises(
        TypeError,
        match="Only `Pipeline` or `PipeFunc` instances can be joined",
    ):
        pipeline1 | g  # type: ignore[operator]


def test_empty_pipeline() -> None:
    pipeline = Pipeline([])
    assert pipeline.output_to_func == {}
    assert pipeline.topological_generations.root_args == []
    assert pipeline.topological_generations.function_lists == []

    with pytest.raises(TypeError, match="must be a `PipeFunc` or callable"):
        pipeline.add(1)  # type: ignore[arg-type]


def test_unhashable_defaults() -> None:
    @pipefunc(output_name="c", defaults={"b": []})
    def f(a, b):
        return a + b

    @pipefunc(output_name="c", defaults={"b": {}})
    def g(a, b):
        return a + b

    pipeline = Pipeline([f])
    assert pipeline.defaults == {"b": []}

    # The problem should occur when using the default twice
    with pytest.raises(ValueError, match="Inconsistent default"):
        Pipeline([f, g])


def test_update_renames_pipeline() -> None:
    @pipefunc(output_name="c", renames={"a": "a1"})
    def f(a, b):
        return a, b

    pipeline = Pipeline([f])
    assert pipeline("c", a1="a1", b="b") == ("a1", "b")

    pipeline.update_renames({"a1": "a2"}, update_from="current")
    assert pipeline("c", a2="a2", b="b") == ("a2", "b")

    pipeline.update_renames({"a2": "a3"}, update_from="current")
    assert pipeline("c", a3="a3", b="b") == ("a3", "b")

    pipeline.update_renames({"b": "b1"}, update_from="current")
    assert pipeline("c", a3="a3", b1="b1") == ("a3", "b1")

    with pytest.raises(
        ValueError,
        match="Unused keyword arguments: `a3`. These are not settable renames",
    ):
        pipeline.update_renames({"a3": "foo"}, update_from="original")

    with pytest.raises(
        ValueError,
        match="Unused keyword arguments: `a`. These are not settable renames",
    ):
        pipeline.update_renames({"a": "foo"}, update_from="current")

    pipeline.update_renames({"a": "a5"}, update_from="original")
    assert pipeline("c", a5="a5", b1="b1") == ("a5", "b1")

    pipeline.update_renames({"a": "a6"}, update_from="original", overwrite=True)
    assert pipeline("c", a6="a6", b="b") == ("a6", "b")


def test_set_debug_and_profile():
    @pipefunc(output_name="c")
    def f(a, b):
        return a + b

    pipeline = Pipeline([f])
    assert not f.debug
    assert not f.profile
    pipeline.debug = True
    pipeline.profile = True
    assert pipeline["c"].debug
    assert pipeline["c"].profile


def test_simple_cache():
    @pipefunc(output_name="c", cache=True)
    def f(a, b):
        return a, b

    with pytest.raises(ValueError, match="Invalid cache type"):
        Pipeline([f], cache_type="not_exist")
    pipeline = Pipeline([f], cache_type="simple")
    assert pipeline("c", a=1, b=2) == (1, 2)
    assert pipeline.cache.cache == {("c", (("a", 1), ("b", 2))): (1, 2)}
    pipeline.cache.clear()
    assert pipeline("c", a={"a": 1}, b=[2]) == ({"a": 1}, [2])
    assert pipeline.cache.cache == {("c", (("a", (("a", 1),)), ("b", (2,)))): ({"a": 1}, [2])}
    pipeline.cache.clear()
    assert pipeline("c", a={"a"}, b=[2]) == ({"a"}, [2])
    assert pipeline.cache.cache == {("c", (("a", ("a",)), ("b", (2,)))): ({"a"}, [2])}


def test_hybrid_cache_lazy_warning():
    @pipefunc(output_name="c", cache=True)
    def f(a, b):
        return a, b

    with pytest.warns(UserWarning, match="Hybrid cache uses function evaluation"):
        Pipeline([f], cache_type="hybrid", lazy=True)


def test_cache_non_root_args():
    @pipefunc(output_name="c", cache=True)
    def f(a, b):
        return a + b

    @pipefunc(output_name="d", cache=True)
    def g(c, b):
        return c + b

    pipeline = Pipeline([f, g], cache_type="simple")
    # Won't populate cache because `c` is not a root argument
    assert pipeline("d", c=1, b=2) == 3
    assert pipeline.cache.cache == {}


def test_axis_in_root_args():
    # Test reaches the `output_name in visited` condition
    @pipefunc(output_name="c", mapspec="a[i] -> c[i]")
    def f(a, b):
        return a + b

    @pipefunc(output_name="d", mapspec="c[i] -> d[i]")
    def g(a, c):
        return a + c

    @pipefunc(output_name="e", mapspec="c[i], d[i] -> e[i]")
    def h(c, d):
        return c + d

    pipeline = Pipeline([f, g, h])
    assert pipeline.independent_axes_in_mapspecs("e") == {"i"}


def test_nesting_funcs_with_bound():
    @pipefunc(output_name="c")
    def f(a, b):
        return a + b

    @pipefunc(output_name="d", bound={"b": "b2"})
    def g(c, b):
        return c + b

    pipeline = Pipeline([f, g])
    assert pipeline("d", a="a", b="b") == "abb2"
    pipeline.nest_funcs(["c", "d"], "d")
    assert pipeline("d", a="a", b="b") == "abb2"
    assert len(pipeline.functions) == 1


<<<<<<< HEAD
def test_pipefunc_scope():
    @pipefunc(output_name="c", mapspec="a[i] -> c[i]")
    def f(a, b):
        return a + b

    scope = "x"
    f.update_scope(scope, "*")
    assert f(x={"a": 1, "b": 1}) == 2
    assert f(**{"x.a": 1, "x.b": 1}) == 2
    with pytest.raises(ValueError, match="for functions that have scopes"):
        f(**{"x.b": 1, "x": {"a": 1}})


def test_pipeline_scope():
    @pipefunc(output_name="c")
    def f(a, b):
        return a + b

    pipeline = Pipeline([f])
    scope = "x"
    pipeline.update_scope(scope, "*")

    assert pipeline(x={"a": 1, "b": 1}) == 2
    assert pipeline(**{"x.a": 1, "x.b": 1}) == 2
    with pytest.raises(ValueError, match="for functions that have scopes"):
        pipeline(**{"x.b": 1, "x": {"a": 1}})


def test_pipeline_scope_partial():
    @pipefunc(output_name="c")
    def f(a, b):
        return a + b

    @pipefunc(output_name="d")
    def g(c):
        return c

    pipeline = Pipeline([f, g])
    scope = "x"
    pipeline.update_scope(scope, inputs="*", outputs={"c"})
    assert f.output_name == "x.c"
    assert f.parameters == ("x.a", "x.b")
    assert g.parameters == ("x.c",)
    assert g.output_name == "d"
    assert pipeline("d", x={"a": 1, "b": 1}) == 2
    assert pipeline(x={"a": 1, "b": 1}) == 2
    assert pipeline("x.c", x={"a": 1, "b": 1}) == 2
    assert pipeline(**{"x.a": 1, "x.b": 1}) == 2


def test_set_pipeline_scope_on_init():
=======
def test_accessing_copied_pipefunc():
>>>>>>> 63de1c54
    @pipefunc(output_name="c")
    def f(a, b):
        return a + b

<<<<<<< HEAD
    pipeline = Pipeline([f], scope="x")
    assert pipeline("x.c", x={"a": 1, "b": 1}) == 2
    assert pipeline(x={"a": 1, "b": 1}) == 2
    assert pipeline("x.c", x={"a": 1, "b": 1}) == 2
    assert pipeline(**{"x.a": 1, "x.b": 1}) == 2
    with pytest.raises(ValueError, match="The provided `scope='a'` cannot be identical "):
        pipeline.update_scope("a", "*")
    pipeline.update_scope("foo", outputs="*")
    pipeline.update_scope("foo", outputs="*")  # twice should be fine
    assert pipeline("foo.c", x={"a": 1, "b": 1}) == 2
    pipeline.update_scope(None, {"x.b"})
    assert pipeline("foo.c", x={"a": 1}, b=1) == 2
    pipeline.update_scope(None, "*")
    assert pipeline("foo.c", a=1, b=1) == 2

    with pytest.raises(ValueError, match="The `renames` should contain"):
        pipeline.update_renames({"a": "qq#.a"})


def test_set_pipefunc_scope_on_init():
    @pipefunc(output_name="c", mapspec="a[i] -> c[i]", scope="x")
    def f(a, b):
        return a + b

    assert f.unscoped_parameters == ("a", "b")
    assert f.parameter_scopes == {"x"}
    assert f.renames == {"a": "x.a", "b": "x.b", "c": "x.c"}
    assert str(f.mapspec) == "x.a[i] -> x.c[i]"
    assert f(x={"a": 1, "b": 1}) == 2
    f.update_scope(None, "*", "*")
    assert f.unscoped_parameters == ("a", "b")
    assert f.parameters == ("a", "b")
    assert f(a=1, b=1) == 2


def test_scope_and_parameter_identical():
    @pipefunc(output_name="c")
    def f(x, bar):
        return x + bar

    f.update_scope("foo", {"x"}, {"c"})
    assert f.parameters == ("foo.x", "bar")
    assert f.renames == {"x": "foo.x", "c": "foo.c"}

    pipeline1 = Pipeline([f])

    @pipefunc(output_name="d", scope="bar")
    def g(foo):
        return foo

    pipeline2 = Pipeline([g])

    with pytest.raises(ValueError, match="`bar` are used as both parameter and scope"):
        pipeline1 | pipeline2


def test_scope_with_mapspec():
    @pipefunc(output_name="c", mapspec="a[i] -> c[i]")
    def f(a, b):
        return a + b

    f.update_scope("foo", {"a"}, {"c"})
    assert str(f.mapspec) == "foo.a[i] -> foo.c[i]"
    pipeline = Pipeline([f])
    assert pipeline.mapspecs_as_strings == ["foo.a[i] -> foo.c[i]"]
    results = pipeline.map({"foo": {"a": [0, 1, 2]}, "b": 1})
    assert results["foo.c"].output.tolist() == [1, 2, 3]
=======
    pipeline = Pipeline([f])
    with pytest.raises(
        ValueError,
        match=re.escape("you can access that function via `pipeline['c']`"),
    ):
        pipeline.drop(f=f)
>>>>>>> 63de1c54
<|MERGE_RESOLUTION|>--- conflicted
+++ resolved
@@ -1467,7 +1467,6 @@
     assert len(pipeline.functions) == 1
 
 
-<<<<<<< HEAD
 def test_pipefunc_scope():
     @pipefunc(output_name="c", mapspec="a[i] -> c[i]")
     def f(a, b):
@@ -1519,14 +1518,10 @@
 
 
 def test_set_pipeline_scope_on_init():
-=======
-def test_accessing_copied_pipefunc():
->>>>>>> 63de1c54
-    @pipefunc(output_name="c")
-    def f(a, b):
-        return a + b
-
-<<<<<<< HEAD
+    @pipefunc(output_name="c")
+    def f(a, b):
+        return a + b
+
     pipeline = Pipeline([f], scope="x")
     assert pipeline("x.c", x={"a": 1, "b": 1}) == 2
     assert pipeline(x={"a": 1, "b": 1}) == 2
@@ -1594,11 +1589,16 @@
     assert pipeline.mapspecs_as_strings == ["foo.a[i] -> foo.c[i]"]
     results = pipeline.map({"foo": {"a": [0, 1, 2]}, "b": 1})
     assert results["foo.c"].output.tolist() == [1, 2, 3]
-=======
+
+
+def test_accessing_copied_pipefunc():
+    @pipefunc(output_name="c")
+    def f(a, b):
+        return a + b
+
     pipeline = Pipeline([f])
     with pytest.raises(
         ValueError,
         match=re.escape("you can access that function via `pipeline['c']`"),
     ):
-        pipeline.drop(f=f)
->>>>>>> 63de1c54
+        pipeline.drop(f=f)