--- conflicted
+++ resolved
@@ -499,6 +499,26 @@
         assert len(list(cache_dir.glob("*.pkl"))) == 3
 
 
+def test_pipeline_function_annotations():
+    def add_numbers(a: int, b: float) -> tuple[int, float]:
+        return a + 1, b + 1.0
+
+    add_func = PipeFunc(
+        add_numbers,
+        output_name=("a_plus_one", "b_plus_one"),
+        renames={"a": "x", "b": "y"},
+    )
+
+    assert add_func.parameter_annotations == {"x": int, "y": float}
+    assert add_func.output_annotation == tuple[int, float]
+
+    result = add_func(x=1, y=2.0)
+    assert result == (2, 3.0)
+
+    assert str(add_func) == "add_numbers(x, y) → a_plus_one, b_plus_one"
+    assert repr(add_func) == "PipeFunc(add_numbers)"
+
+
 def test_lazy_pipeline():
     @pipefunc(output_name="c")
     def f1(a, b):
@@ -656,40 +676,6 @@
     r = f(a=1, b=2, x=3)
     assert r == 18
 
-<<<<<<< HEAD
-    pipeline = Pipeline([f1, f2, f3])
-    for f in pipeline.functions:
-        f.cache = cache
-    pipeline("f3", a=1, b=2)
-    func = pipeline.func("f3")
-    assert func.call_full_output(a=1, b=2) == {
-        "a": 1,
-        "b": 2,
-        "f1": 3,
-        "f2": 6,
-        "f3": 7,
-    }
-
-
-def test_pipeline_function_annotations():
-    def add_numbers(a: int, b: float) -> tuple[int, float]:
-        return a + 1, b + 1.0
-
-    add_func = PipelineFunction(
-        add_numbers,
-        output_name=("a_plus_one", "b_plus_one"),
-        renames={"a": "x", "b": "y"},
-    )
-
-    assert add_func.parameter_annotations == {"x": int, "y": float}
-    assert add_func.output_annotation == tuple[int, float]
-
-    result = add_func(x=1, y=2.0)
-    assert result == (2, 3.0)
-
-    assert str(add_func) == "add_numbers(x, y) → a_plus_one, b_plus_one"
-    assert repr(add_func) == "PipelineFunction(add_numbers)"
-=======
 
 def test_output_picker_single_output():
     @pipefunc(output_name=("y",), output_picker=dict.__getitem__)
@@ -899,5 +885,4 @@
     # Call functions within pipeline with updated defaults and renames
     assert pipeline("x", a2=3) == 6
     assert pipeline("y", c=2, d2=3) == 6
-    assert pipeline("y") == 4 * 666
->>>>>>> 2e4c272d
+    assert pipeline("y") == 4 * 666