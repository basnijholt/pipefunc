"""Tests for pipefunc.PipeFunc."""

from __future__ import annotations

import pickle
from dataclasses import dataclass

import pytest

from pipefunc import NestedPipeFunc, PipeFunc, pipefunc
from pipefunc.resources import Resources


def test_pipe_func_profile() -> None:
    @pipefunc(output_name="c")
    def f1(a, b):
        return a + b

    pipe_func = PipeFunc(f1, output_name="c", profile=True)
    assert pipe_func.profile
    assert pipe_func.profiling_stats is not None
    pipe_func.profile = False
    assert not pipe_func.profile
    assert pipe_func.profiling_stats is None


def test_pipe_func_str() -> None:
    @pipefunc(output_name="c")
    def f1(a, b):
        return a + b

    pipe_func = PipeFunc(f1, output_name="c")
    assert str(pipe_func) == "f1(...) → c"


def test_pipe_func_getstate_setstate() -> None:
    @pipefunc(output_name="c")
    def f1(a, b):
        return a + b

    pipe_func = PipeFunc(f1, output_name="c")
    state = pipe_func.__getstate__()

    # We'll validate getstate by asserting that 'func' in the state
    # is a bytes object (dumped by cloudpickle) and other attributes
    # are as expected
    assert isinstance(state["func"], bytes)
    assert state["output_name"] == "c"

    # Now we'll test setstate by creating a new instance, applying setstate and
    # verifying that the object attributes match the original
    new_pipe_func = PipeFunc.__new__(PipeFunc)
    new_pipe_func.__setstate__(state)

    assert new_pipe_func.output_name == pipe_func.output_name
    assert new_pipe_func.parameters == pipe_func.parameters
    assert new_pipe_func.func(2, 3) == pipe_func.func(
        2,
        3,
    )  # the functions behave the same


def f(a, b):
    return a + b


@dataclass
class DataClass:
    a: int


def test_pickle_pipefunc() -> None:
    func = PipeFunc(f, output_name="c")
    p = pickle.dumps(func)
    func2 = pickle.loads(p)  # noqa: S301
    assert func(1, 2) == func2(1, 2)

    func = PipeFunc(DataClass, output_name="c")  # type: ignore[arg-type]
    p = pickle.dumps(func)
    func2 = pickle.loads(p)  # noqa: S301
    assert func(a=1) == func2(a=1)


def test_update_defaults_and_renames_and_bound() -> None:
    @pipefunc(output_name="c", defaults={"b": 1}, renames={"a": "a1"})
    def f(a=42, b=69):
        return a + b

    # Test initial parameters and defaults
    assert f.parameters == ("a1", "b")
    assert f.defaults == {"a1": 42, "b": 1}

    # Update defaults
    f.update_defaults({"b": 2})
    assert f.defaults == {"a1": 42, "b": 2}

    # Call function with updated defaults
    assert f(a1=3) == 5

    # Overwrite defaults
    f.update_defaults({"a1": 1, "b": 3}, overwrite=True)
    assert f.defaults == {"a1": 1, "b": 3}
    assert f.parameters == ("a1", "b")

    # Call function with new defaults
    assert f(a1=2) == 5
    assert f() == 4
    assert f(a1=2, b=3) == 5

    # Update renames
    assert f.renames == {"a": "a1"}
    f.update_renames({"a": "a2"}, update_from="original")
    assert f.renames == {"a": "a2"}
    assert f.parameters == ("a2", "b")

    # Call function with updated renames
    assert f(a2=4) == 7
    assert f(b=0) == 1

    # Overwrite renames
    f.update_renames({"a": "a3"}, overwrite=True, update_from="original")
    assert f.parameters == ("a3", "b")

    # Call function with new renames
    assert f(a3=1) == 4

    assert f.defaults == {"a3": 1, "b": 3}  # need to reset defaults before updating bound
    f.update_defaults({}, overwrite=True)
    f.update_bound({"a3": "yolo", "b": "swag"})
    assert f(a3=88, b=1) == "yoloswag"
    assert f.bound == {"a3": "yolo", "b": "swag"}
    f.update_renames({"a": "a4"}, update_from="original")
    assert f.bound == {"a4": "yolo", "b": "swag"}
    f.update_bound({}, overwrite=True)
    assert f(a4=88, b=1) == 89

    f.update_renames({"a4": "a5"}, update_from="current")
    assert f(a5=88, b=1) == 89
    f.update_renames({"b": "b1"}, update_from="current")
    assert f.renames == {"a": "a5", "b": "b1"}

    f.update_renames({}, overwrite=True)
    assert f.parameters == ("a", "b")
    assert f.renames == {}


def test_update_renames_with_mapspec() -> None:
    @pipefunc(output_name="c", renames={"a": "a1"}, mapspec="a1[i], b[j] -> c[i, j]")
    def f(a=42, b=69):
        return a + b

    # Test initial parameters and defaults
    assert f.parameters == ("a1", "b")
    assert str(f.mapspec) == "a1[i], b[j] -> c[i, j]"

    f.update_renames({"a": "a2"}, update_from="original")
    assert f.renames == {"a": "a2"}
    assert f.parameters == ("a2", "b")
    assert str(f.mapspec) == "a2[i], b[j] -> c[i, j]"
    f.update_renames({"a": "a3"}, overwrite=True, update_from="original")
    assert f.parameters == ("a3", "b")
    assert str(f.mapspec) == "a3[i], b[j] -> c[i, j]"
    f.update_renames({"a": "a4"}, update_from="original")
    assert str(f.mapspec) == "a4[i], b[j] -> c[i, j]"
    f.update_renames({"a4": "a5"}, update_from="current")
    assert str(f.mapspec) == "a5[i], b[j] -> c[i, j]"
    f.update_renames({"b": "b1"}, update_from="current")
    assert str(f.mapspec) == "a5[i], b1[j] -> c[i, j]"
    f.update_renames({}, overwrite=True)
    assert str(f.mapspec) == "a[i], b[j] -> c[i, j]"

    # Test updating output_name
    f.update_renames({"c": "c1"}, update_from="original")
    assert str(f.mapspec) == "a[i], b[j] -> c1[i, j]"
    assert f.output_name == "c1"
    f.update_renames({"c1": "c2"}, update_from="current")
    assert str(f.mapspec) == "a[i], b[j] -> c2[i, j]"
    assert f.output_name == "c2"
    f.update_renames({"c": "c3"}, update_from="original")
    assert str(f.mapspec) == "a[i], b[j] -> c3[i, j]"
    assert f.output_name == "c3"
    f.update_renames({}, overwrite=True)
    assert str(f.mapspec) == "a[i], b[j] -> c[i, j]"
    assert f.output_name == "c"


def test_validate_update_defaults_and_renames_and_bound() -> None:
    @pipefunc(output_name="c", defaults={"b": 1}, renames={"a": "a1"})
    def f(a=42, b=69):
        return a + b

    with pytest.raises(ValueError, match="The allowed arguments are"):
        f.update_defaults({"does_not_exist": 1})
    with pytest.raises(ValueError, match="The allowed arguments are"):
        f.update_renames({"does_not_exist": "1"}, update_from="original")
    with pytest.raises(ValueError, match="The allowed arguments are"):
        f.update_bound({"does_not_exist": 1})


@pytest.mark.parametrize("output_name", [("a.1", "b"), "#a", "1"])
def test_invalid_output_name_identifier(output_name):
    with pytest.raises(
        ValueError,
        match="The `output_name` should contain/be valid Python identifier",
    ):

        @pipefunc(output_name=output_name)
        def f(): ...


def test_invalid_output_name() -> None:
    with pytest.raises(
        TypeError,
        match="The `output_name` should be a string or a tuple of strings, not",
    ):

        @pipefunc(output_name=["a"])  # type: ignore[arg-type]
        def f(): ...


def test_nested_func() -> None:
    def f(a, b):
        return a + b

    def g(f):
        return f

    def h(g, x):  # noqa: ARG001
        return g

    nf = NestedPipeFunc([PipeFunc(f, "f"), PipeFunc(g, "g")])
    assert str(nf) == "NestedPipeFunc_f_g(...) → f, g"
    assert repr(nf) == "NestedPipeFunc(pipefuncs=[PipeFunc(f), PipeFunc(g)])"
    assert nf(a=1, b=2) == (3, 3)

    nf = NestedPipeFunc(
        [
            PipeFunc(f, "f", mapspec="a[i], b[i] -> f[i]"),
            PipeFunc(g, "g", mapspec="f[i] -> g[i]"),
        ],
    )
    assert str(nf.mapspec) == "a[i], b[i] -> f[i], g[i]"
    nf_copy = nf.copy()
    assert str(nf.mapspec) == str(nf_copy.mapspec)

    # Test not returning all outputs by providing a output_name
    nf = NestedPipeFunc(
        [
            PipeFunc(f, "f", mapspec="a[i], b[i] -> f[i]"),
            PipeFunc(g, "g", mapspec="f[i] -> g[i]"),
        ],
        output_name="g",
    )
    assert str(nf.mapspec) == "a[i], b[i] -> g[i]"
    assert nf(a=1, b=2) == 3

    # Check all exceptions
    with pytest.raises(ValueError, match="The provided `output_name='not_exist'` should"):
        nf = NestedPipeFunc(
            [PipeFunc(f, "f"), PipeFunc(g, "g")],
            output_name="not_exist",
        )

    with pytest.raises(
        ValueError,
        match="Cannot combine MapSpecs with different input and output mappings",
    ):
        NestedPipeFunc(
            [
                PipeFunc(f, "f", mapspec="... -> f[i]"),
                PipeFunc(g, "g", mapspec="f[i] -> g[i]"),
            ],
        )

    with pytest.raises(
        ValueError,
        match="Cannot combine a mix of None and MapSpec instances",
    ):
        NestedPipeFunc(
            [
                PipeFunc(f, "f", mapspec="... -> f[i]"),
                PipeFunc(g, "g", mapspec="f[i] -> g[i]"),
                PipeFunc(h, "z", mapspec=None),
            ],
        )

    with pytest.raises(
        ValueError,
        match="Cannot combine MapSpecs with different input mappings",
    ):
        NestedPipeFunc(
            [
                PipeFunc(f, "f", mapspec="a[i], b[j] -> f[i, j]"),
                PipeFunc(g, "g", mapspec="f[i, :] -> g[i]"),
            ],
        )

    with pytest.raises(
        ValueError,
        match="Cannot combine MapSpecs with different output mappings",
    ):
        NestedPipeFunc(
            [
                PipeFunc(f, "f", mapspec="a[i], b[j] -> f[i, j]"),
                PipeFunc(g, "g", mapspec="f[i, j] -> g[j, i]"),
            ],
        )

    with pytest.raises(ValueError, match="should have at least two"):
        NestedPipeFunc([PipeFunc(f, "f")])

    with pytest.raises(
        TypeError,
        match="All elements in `pipefuncs` should be instances of `PipeFunc`.",
    ):
        NestedPipeFunc([f, PipeFunc(g, "g")])  # type: ignore[list-item]


def test_nested_func_renames_defaults_and_bound() -> None:
    def f(a, b=99):
        return a + b

    def g(f):
        return f

    # Test renaming
    nf = NestedPipeFunc([PipeFunc(f, "f"), PipeFunc(g, "g")], output_name="g")

    assert nf.renames == {}
    assert nf.defaults == {"b": 99}
    nf.update_renames({"a": "a1", "b": "b1"}, update_from="original")
    assert nf.defaults == {"b1": 99}
    assert nf.renames == {"a": "a1", "b": "b1"}
    assert nf(a1=1, b1=2) == 3
    assert nf(a1=1) == 100
    nf.update_defaults({"b1": 2, "a1": 2})
    assert nf() == 4
    assert nf.renames == {"a": "a1", "b": "b1"}
    assert nf.defaults == {"b1": 2, "a1": 2}
    # Reset defaults to update bound
    nf.update_defaults({}, overwrite=True)
    nf.update_bound({"a1": "a", "b1": "b"})
    assert nf(a1=3, b1=4) == "ab"  # will ignore the input values now


def test_nested_pipefunc_with_resources() -> None:
    def f(a, b=99):
        return a + b

    def g(f):
        return f

    # Test the resources are combined correctly
    nf = NestedPipeFunc(
        [
            PipeFunc(f, "f", resources={"memory": "1GB", "num_cpus": 2}),
            PipeFunc(g, "g", resources={"memory": "2GB", "num_cpus": 1}),
        ],
        output_name="g",
    )
    assert isinstance(nf.resources, Resources)
    assert nf.resources.num_cpus == 2
    assert nf.resources.memory == "2GB"

    # Test that the resources specified in NestedPipeFunc are used
    nf2 = NestedPipeFunc(
        [
            PipeFunc(f, "f", resources={"memory": "1GB", "num_cpus": 2}),
            PipeFunc(g, "g", resources={"memory": "2GB", "num_cpus": 1}),
        ],
        output_name="g",
        resources={"memory": "3GB", "num_cpus": 3},
    )
    assert isinstance(nf2.resources, Resources)
    assert nf2.resources.num_cpus == 3
    assert nf2.resources.memory == "3GB"

    # Test that the resources specified in PipeFunc are used, with the other None
    nf3 = NestedPipeFunc(
        [
            PipeFunc(f, "f", resources={"memory": "1GB", "num_cpus": 2}),
            PipeFunc(g, "g", resources=None),
        ],
        output_name="g",
    )
    assert isinstance(nf3.resources, Resources)
    assert nf3.resources.num_cpus == 2
    assert nf3.resources.memory == "1GB"

    # Test that Resources instance in NestedPipeFunc is used
    nf3 = NestedPipeFunc(
        [
            PipeFunc(f, "f", resources={"memory": "1GB", "num_cpus": 2}),
            PipeFunc(g, "g", resources=None),
        ],
        output_name="g",
        resources=Resources(num_cpus=3, memory="3GB"),
    )
    assert isinstance(nf3.resources, Resources)
    assert nf3.resources.num_cpus == 3
    assert nf3.resources.memory == "3GB"


def test_pipefunc_scope() -> None:
    @pipefunc(output_name="c", mapspec="a[i] -> c[i]")
    def f(a, b):
        return a + b

    scope = "x"
    f.update_scope(scope, "*")
    assert f(x={"a": 1, "b": 1}) == 2
    assert f(**{"x.a": 1, "x.b": 1}) == 2
    assert f(**{"x.b": 1, "x": {"a": 1}}) == 2


def test_set_pipefunc_scope_on_init() -> None:
    @pipefunc(output_name="c", mapspec="a[i] -> c[i]", scope="x")
    def f(a, b):
        return a + b

    assert f.unscoped_parameters == ("a", "b")
    assert f.parameter_scopes == {"x"}
    assert f.renames == {"a": "x.a", "b": "x.b", "c": "x.c"}
    assert str(f.mapspec) == "x.a[i] -> x.c[i]"
    assert f(x={"a": 1, "b": 1}) == 2
    f.update_scope(None, "*", "*")
    assert f.unscoped_parameters == ("a", "b")
    assert f.parameters == ("a", "b")
    assert f(a=1, b=1) == 2


def test_incorrect_resources_variable():
    with pytest.raises(
        ValueError,
        match="The `resources_variable='missing'` should be a parameter of the function.",
    ):

        @pipefunc(output_name="c", resources_variable="missing")
        def f_c(a):
            return a


def test_delayed_resources_in_nested_func() -> None:
    @pipefunc("c")
    def f(a, b):
        return a + b

    @pipefunc("d")
    def g(c):
        return c

    nf = NestedPipeFunc([f, g], resources={"num_gpus": 3})
    assert isinstance(nf.resources, Resources)
    assert nf.resources.num_gpus == 3
    with pytest.raises(TypeError, match="`NestedPipeFunc` cannot have callable `resources`."):
        NestedPipeFunc(
            [f, g],
            resources=lambda kwargs: Resources(num_gpus=kwargs["c"]),  # type: ignore[arg-type]
        )


def test_mapping_over_bound() -> None:
    def f(a, b):
        return a + b

    with pytest.raises(
        ValueError,
        match="The bound arguments cannot be part of the MapSpec input names",
    ):
        PipeFunc(f, output_name="out", mapspec="a[i], b[i] -> out[i]", bound={"b": [1, 2, 3]})

    pf = PipeFunc(f, output_name="out", mapspec="a[i], b[i] -> out[i]")
    with pytest.raises(
        ValueError,
        match="The bound arguments cannot be part of the MapSpec input names",
    ):
<<<<<<< HEAD
        pf.update_bound({"b": [1, 2, 3]})
=======
        pf.update_bound({"b": [1, 2, 3]})


def test_mapping_over_default() -> None:
    @pipefunc(output_name="out", mapspec="a[i], b[i] -> out[i]", defaults={"b": [1, 2, 3]})
    def f(a, b):
        return a + b

    pipeline = Pipeline([f])
    r_map = pipeline.map(inputs={"a": [1, 2, 3]})
    assert r_map["out"].output.tolist() == [2, 4, 6]


def test_calling_add_with_autogen_mapspec():
    def foo(vector):
        return vector

    def bar(inpt, factor):
        return inpt * factor

    pipeline = Pipeline([])
    pipeline.add(PipeFunc(func=foo, output_name="foo_out"))
    pipeline.add(
        PipeFunc(
            func=bar,
            output_name="bar_out",
            renames={"inpt": "foo_out"},
            mapspec="foo_out[i], factor[i] -> bar_out[i]",
        ),
    )

    results = pipeline.map(
        inputs={"vector": [1, 2, 3], "factor": [1, 2, 3]},
        internal_shapes={"foo_out": (3,)},
    )
    assert results["bar_out"].output.tolist() == [1, 4, 9]


def test_parameterless_pipefunc() -> None:
    @pipefunc(output_name="c")
    def f():
        return 1

    assert f() == 1

    pipeline = Pipeline([f])
    assert pipeline() == 1
    assert pipeline.topological_generations.root_args == []
    assert pipeline.topological_generations.function_lists == [[pipeline["c"]]]
    r = pipeline.map({})
    assert r["c"].output == 1

    @pipefunc(output_name="d")
    def g():
        return 2

    @pipefunc(output_name="e")
    def h(c, d):
        return c + d

    pipeline = Pipeline([f, g, h])

    assert pipeline() == 3
    assert pipeline.topological_generations.root_args == []
    assert pipeline.topological_generations.function_lists == [
        [pipeline["c"], pipeline["d"]],
        [pipeline["e"]],
    ]
    r = pipeline.map({})
    assert r["e"].output == 3


def test_arg_and_output_name_identical_error():
    with pytest.raises(
        ValueError,
        match="The `output_name` cannot be the same as any of the input parameter names",
    ):
        PipeFunc(lambda x: x, output_name="x")
>>>>>>> 51ca3d9b
<|MERGE_RESOLUTION|>--- conflicted
+++ resolved
@@ -474,79 +474,7 @@
         ValueError,
         match="The bound arguments cannot be part of the MapSpec input names",
     ):
-<<<<<<< HEAD
         pf.update_bound({"b": [1, 2, 3]})
-=======
-        pf.update_bound({"b": [1, 2, 3]})
-
-
-def test_mapping_over_default() -> None:
-    @pipefunc(output_name="out", mapspec="a[i], b[i] -> out[i]", defaults={"b": [1, 2, 3]})
-    def f(a, b):
-        return a + b
-
-    pipeline = Pipeline([f])
-    r_map = pipeline.map(inputs={"a": [1, 2, 3]})
-    assert r_map["out"].output.tolist() == [2, 4, 6]
-
-
-def test_calling_add_with_autogen_mapspec():
-    def foo(vector):
-        return vector
-
-    def bar(inpt, factor):
-        return inpt * factor
-
-    pipeline = Pipeline([])
-    pipeline.add(PipeFunc(func=foo, output_name="foo_out"))
-    pipeline.add(
-        PipeFunc(
-            func=bar,
-            output_name="bar_out",
-            renames={"inpt": "foo_out"},
-            mapspec="foo_out[i], factor[i] -> bar_out[i]",
-        ),
-    )
-
-    results = pipeline.map(
-        inputs={"vector": [1, 2, 3], "factor": [1, 2, 3]},
-        internal_shapes={"foo_out": (3,)},
-    )
-    assert results["bar_out"].output.tolist() == [1, 4, 9]
-
-
-def test_parameterless_pipefunc() -> None:
-    @pipefunc(output_name="c")
-    def f():
-        return 1
-
-    assert f() == 1
-
-    pipeline = Pipeline([f])
-    assert pipeline() == 1
-    assert pipeline.topological_generations.root_args == []
-    assert pipeline.topological_generations.function_lists == [[pipeline["c"]]]
-    r = pipeline.map({})
-    assert r["c"].output == 1
-
-    @pipefunc(output_name="d")
-    def g():
-        return 2
-
-    @pipefunc(output_name="e")
-    def h(c, d):
-        return c + d
-
-    pipeline = Pipeline([f, g, h])
-
-    assert pipeline() == 3
-    assert pipeline.topological_generations.root_args == []
-    assert pipeline.topological_generations.function_lists == [
-        [pipeline["c"], pipeline["d"]],
-        [pipeline["e"]],
-    ]
-    r = pipeline.map({})
-    assert r["e"].output == 3
 
 
 def test_arg_and_output_name_identical_error():
@@ -554,5 +482,4 @@
         ValueError,
         match="The `output_name` cannot be the same as any of the input parameter names",
     ):
-        PipeFunc(lambda x: x, output_name="x")
->>>>>>> 51ca3d9b
+        PipeFunc(lambda x: x, output_name="x")