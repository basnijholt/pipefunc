"""Tests for pipefunc.py."""

from __future__ import annotations

import pickle
import re
from dataclasses import dataclass
from typing import TYPE_CHECKING

import numpy as np
import pytest

from pipefunc import NestedPipeFunc, PipeFunc, Pipeline, pipefunc
from pipefunc._cache import LRUCache
from pipefunc.exceptions import UnusedParametersError
from pipefunc.resources import Resources

if TYPE_CHECKING:
    from pathlib import Path


def test_pipeline_and_all_arg_combinations() -> None:
    @pipefunc(output_name="c")
    def f1(a, b):
        return a + b

    @pipefunc(output_name="d")
    def f2(b, c, x=1):
        return b * c * x

    @pipefunc(output_name="e")
    def f3(c, d, x=1):
        return c * d * x

    pipeline = Pipeline([f1, f2, f3], debug=True, profile=True)

    fc = pipeline.func("c")
    fd = pipeline.func("d")
    c = f1(a=2, b=3)
    assert fc(a=2, b=3) == c == fc(b=3, a=2) == 5
    assert fd(a=2, b=3) == f2(b=3, c=c) == fd(b=3, c=c) == 15

    fe = pipeline.func("e")
    assert fe(a=2, b=3, x=1) == fe(a=2, b=3, d=15, x=1) == f3(c=c, d=15, x=1) == 75

    all_args = pipeline.all_arg_combinations
    assert all_args == {
        "c": {("a", "b")},
        "d": {("a", "b", "x"), ("b", "c", "x")},
        "e": {("a", "b", "d", "x"), ("a", "b", "x"), ("b", "c", "x"), ("c", "d", "x")},
    }
    assert pipeline.all_root_args == {
        "c": ("a", "b"),
        "d": ("a", "b", "x"),
        "e": ("a", "b", "x"),
    }

    kw = {"a": 2, "b": 3, "x": 1}
    kw["c"] = f1(a=kw["a"], b=kw["b"])
    kw["d"] = f2(b=kw["b"], c=kw["c"])
    kw["e"] = f3(c=kw["c"], d=kw["d"], x=kw["x"])
    for params in all_args["e"]:
        _kw = {k: kw[k] for k in params}
        assert fe(**_kw) == kw["e"]

    # Test NestedPipeFunc
    f_nested = NestedPipeFunc([f1, f2])
    assert f_nested.output_name == ("c", "d")
    assert f_nested.parameters == ("a", "b", "x")
    assert f_nested.defaults == {"x": 1}
    assert f_nested(a=2, b=3) == (5, 15)
    assert f_nested.renames == {}
    f_nested.update_renames({"a": "a1", "b": "b1"})
    assert f_nested.renames == {"a": "a1", "b": "b1"}
    f_nested.update_renames({"a": "a2", "b": "b2"}, overwrite=True, update_from="original")
    assert f_nested.renames == {"a": "a2", "b": "b2"}
    assert f_nested.parameters == ("a2", "b2", "x")
    f_nested_copy = f_nested.copy()
    assert f_nested_copy.renames == f_nested.renames
    assert f_nested_copy(a2=2, b2=3) == (5, 15)
    f_nested_copy.update_renames({}, overwrite=True)
    pipeline = Pipeline([f_nested_copy, f3])
    assert pipeline("e", a=2, b=3, x=1) == 75

    assert str(pipeline).startswith("Pipeline:")


def test_pipeline_and_all_arg_combinations_lazy() -> None:
    @pipefunc(output_name="c")
    def f1(a, b):
        return a + b

    @pipefunc(output_name="d")
    def f2(b, c, x=1):
        return b * c * x

    @pipefunc(output_name="e")
    def f3(c, d, x=1):
        return c * d * x

    pipeline = Pipeline([f1, f2, f3], debug=True, profile=True, lazy=True)

    fc = pipeline.func("c")
    fd = pipeline.func("d")
    c = f1(a=2, b=3)
    assert fc(a=2, b=3).evaluate() == c == fc(b=3, a=2).evaluate() == 5
    assert fd(a=2, b=3).evaluate() == f2(b=3, c=c) == fd(b=3, c=c).evaluate() == 15

    fe = pipeline.func("e")
    assert (
        fe(a=2, b=3, x=1).evaluate()
        == fe(a=2, b=3, d=15, x=1).evaluate()
        == f3(c=c, d=15, x=1)
        == 75
    )

    all_args = pipeline.all_arg_combinations

    kw = {"a": 2, "b": 3, "x": 1}
    kw["c"] = f1(a=kw["a"], b=kw["b"])
    kw["d"] = f2(b=kw["b"], c=kw["c"])
    kw["e"] = f3(c=kw["c"], d=kw["d"], x=kw["x"])
    for params in all_args["e"]:
        _kw = {k: kw[k] for k in params}
        assert fe(**_kw).evaluate() == kw["e"]


@pytest.mark.parametrize(
    "f2",
    [
        PipeFunc(
            lambda b, c, x: b * c * x,
            output_name="d",
            renames={"x": "xx"},
        ),
        PipeFunc(lambda b, c, xx: b * c * xx, output_name="d"),
    ],
)
def test_pipeline_and_all_arg_combinations_rename(f2):
    @pipefunc(output_name="c")
    def f1(a, b):
        return a + b

    @pipefunc(output_name="e")
    def f3(c, d, x=1):
        return c * d * x

    pipeline = Pipeline([f1, f2, f3], debug=True, profile=True)

    fc = pipeline.func("c")
    fd = pipeline.func("d")
    c = f1(a=2, b=3)
    assert fc(a=2, b=3) == c == fc(b=3, a=2) == 5
    assert fd(a=2, b=3, xx=1) == f2(b=3, c=c, xx=1) == fd(b=3, c=c, xx=1) == 15

    fe = pipeline.func("e")
    assert fe(a=2, b=3, x=1, xx=1) == fe(a=2, b=3, d=15, x=1) == f3(c=c, d=15, x=1) == 75

    all_args = pipeline.all_arg_combinations
    assert all_args == {
        "c": {("a", "b")},
        "d": {("a", "b", "xx"), ("b", "c", "xx")},
        "e": {
            ("a", "b", "d", "x"),
            ("a", "b", "x", "xx"),
            ("b", "c", "x", "xx"),
            ("c", "d", "x"),
        },
    }

    assert pipeline.all_root_args == {
        "c": ("a", "b"),
        "d": ("a", "b", "xx"),
        "e": ("a", "b", "x", "xx"),
    }


def test_disjoint_pipelines() -> None:
    @pipefunc(output_name="x")
    def f(a, b):
        return a + b

    @pipefunc(output_name="y")
    def g(c, d):
        return c * d

    p = Pipeline([f, g])
    assert p("x", a=1, b=2) == 3
    assert p("y", c=3, d=4) == 12


def test_different_defaults() -> None:
    @pipefunc(output_name="c")
    def f(a, b=1):
        return a + b

    @pipefunc(output_name="y")
    def g(c, b=2):
        return c * b

    with pytest.raises(ValueError, match="Inconsistent default values"):
        Pipeline([f, g])


def test_output_name_in_kwargs() -> None:
    @pipefunc(output_name="c")
    def f(a, b):
        return a + b

    p = Pipeline([f])
    with pytest.raises(ValueError, match="cannot be provided in"):
        assert p("a", a=1)


def test_profiling() -> None:
    @pipefunc(output_name="c")
    def f(a, b):
        return a + b

    @pipefunc(output_name="d")
    def g(c, b=2):
        return c * b

    p = Pipeline([f, g], debug=True, profile=True)
    p("d", a=1, b=2)
    p.print_profiling_stats()
    for f in p.functions:
        f.profile = False
    with pytest.raises(ValueError, match="Profiling is not enabled"):
        p.print_profiling_stats()


def test_pipe_func_and_execution() -> None:
    def func1(a, b=2):
        return a + b

    def func2(x):
        return 2 * x

    def func3(y, z=3):
        return y - z

    pipe_func1 = PipeFunc(func1, "out1", renames={"a": "a1"})
    pipe_func2 = PipeFunc(func2, "out2", renames={"x": "x2"})
    pipe_func3 = PipeFunc(func3, "out3", renames={"y": "y3", "z": "z3"})

    pipeline = Pipeline([pipe_func1, pipe_func2, pipe_func3], debug=True, profile=True)

    # Create _PipelineAsFunc instances
    function1 = pipeline.func("out1")
    function2 = pipeline.func("out2")
    function3 = pipeline.func("out3")

    # Test calling the functions with keyword arguments
    assert function1(a1=3, b=2) == 5
    assert function2(x2=4) == 8
    assert function3(y3=9, z3=3) == 6

    # Test calling the functions with dict arguments
    assert function1.call_with_dict({"a1": 3, "b": 2}) == 5
    assert function2.call_with_dict({"x2": 4}) == 8
    assert function3.call_with_dict({"y3": 9, "z3": 3}) == 6

    # Test calling the functions with `execute` method
    assert function1.call_with_root_args(3, 2) == 5
    assert function1.call_with_root_args(a1=3, b=2) == 5
    assert function2.call_with_root_args(4) == 8
    assert function3.call_with_root_args(9, 3) == 6

    # Test the pipeline object itself
    assert pipeline("out1", a1=3, b=2) == 5
    assert pipeline("out2", x2=4) == 8
    assert pipeline("out3", y3=9, z3=3) == 6


def test_pipe_func_profile() -> None:
    @pipefunc(output_name="c")
    def f1(a, b):
        return a + b

    pipe_func = PipeFunc(f1, output_name="c", profile=True)
    assert pipe_func.profile
    assert pipe_func.profiling_stats is not None
    pipe_func.profile = False
    assert not pipe_func.profile
    assert pipe_func.profiling_stats is None


def test_pipe_func_str() -> None:
    @pipefunc(output_name="c")
    def f1(a, b):
        return a + b

    pipe_func = PipeFunc(f1, output_name="c")
    assert str(pipe_func) == "f1(...) → c"


def test_pipe_func_getstate_setstate() -> None:
    @pipefunc(output_name="c")
    def f1(a, b):
        return a + b

    pipe_func = PipeFunc(f1, output_name="c")
    state = pipe_func.__getstate__()

    # We'll validate getstate by asserting that 'func' in the state
    # is a bytes object (dumped by cloudpickle) and other attributes
    # are as expected
    assert isinstance(state["func"], bytes)
    assert state["output_name"] == "c"

    # Now we'll test setstate by creating a new instance, applying setstate and
    # verifying that the object attributes match the original
    new_pipe_func = PipeFunc.__new__(PipeFunc)
    new_pipe_func.__setstate__(state)

    assert new_pipe_func.output_name == pipe_func.output_name
    assert new_pipe_func.parameters == pipe_func.parameters
    assert new_pipe_func.func(2, 3) == pipe_func.func(
        2,
        3,
    )  # the functions behave the same


def test_complex_pipeline() -> None:
    def f1(a, b, c, d):
        return a + b + c + d

    def f2(a, b, e):
        return a + b + e

    def f3(a, b, f1):
        return a + b + f1

    def f4(f1, f2, f3):
        return f1 + f2 + f3

    def f5(f1, f4):
        return f1 + f4

    def f6(b, f5):
        return b + f5

    def f7(a, f2, f6):
        return a + f2 + f6

    pipeline = Pipeline([f1, f2, f3, f4, f5, f6, f7], lazy=True)  # type: ignore[list-item]

    r = pipeline("f7", a=1, b=2, c=3, d=4, e=5)
    assert r.evaluate() == 52


def test_tuple_outputs() -> None:
    cache = True

    @pipefunc(
        output_name=("c", "_throw"),
        profile=True,
        debug=True,
        cache=cache,
        output_picker=dict.__getitem__,
    )
    def f_c(a, b):
        return {"c": a + b, "_throw": 1}

    @pipefunc(output_name=("d", "e"), cache=cache)
    def f_d(b, c, x=1):  # noqa: ARG001
        return b * c, 1

    @pipefunc(output_name=("g", "h"), output_picker=getattr, cache=cache)
    def f_g(c, e, x=1):  # noqa: ARG001
        from types import SimpleNamespace

        print(f"Called f_g with c={c} and e={e}")
        return SimpleNamespace(g=c + e, h=c - e)

    @pipefunc(output_name="i", cache=cache)
    def f_i(h, g):
        return h + g

    pipeline = Pipeline(
        [f_c, f_d, f_g, f_i],
        debug=True,
        profile=True,
        cache_type="lru",
        lazy=True,
        cache_kwargs={"shared": False},
    )
    f = pipeline.func("i")
    r = f.call_full_output(a=1, b=2, x=3)["i"].evaluate()
    assert r == f(a=1, b=2, x=3).evaluate()
    assert (
        pipeline.root_args("g")
        == pipeline.root_args("h")
        == pipeline.root_args(("g", "h"))
        == ("a", "b", "x")
    )
    key = (("d", "e"), (("a", 1), ("b", 2), ("x", 3)))
    assert pipeline.cache is not None
    assert pipeline.cache.cache[key].evaluate() == (6, 1)
    assert pipeline.func(("g", "h"))(a=1, b=2, x=3).evaluate().g == 4
    assert pipeline.func_dependencies("i") == [("c", "_throw"), ("d", "e"), ("g", "h")]
    assert pipeline.func_dependents("c") == [("d", "e"), ("g", "h"), "i"]

    assert (
        pipeline.func_dependencies("g")
        == pipeline.func_dependencies("h")
        == pipeline.func_dependencies(("g", "h"))
        == [("c", "_throw"), ("d", "e")]
    )

    f = pipeline.func(("g", "h"))
    r = f(a=1, b=2, x=3).evaluate()
    assert r.g == 4
    assert r.h == 2

    edges = {
        (pipeline["c"], pipeline["d"]): {"arg": "c"},
        (pipeline["c"], pipeline["g"]): {"arg": "c"},
        ("a", pipeline["c"]): {"arg": "a"},
        ("b", pipeline["c"]): {"arg": "b"},
        ("b", pipeline["d"]): {"arg": "b"},
        (pipeline["d"], pipeline["g"]): {"arg": "e"},
        ("x", pipeline["d"]): {"arg": "x"},
        ("x", pipeline["g"]): {"arg": "x"},
        (pipeline["g"], pipeline["i"]): {"arg": ("h", "g")},
    }
    assert edges == dict(pipeline.graph.edges)

    assert dict(pipeline.graph.nodes) == {
        pipeline["c"]: {},
        "a": {},
        "b": {},
        pipeline["d"]: {},
        "x": {},
        pipeline["g"]: {},
        pipeline["i"]: {},
    }


@pytest.mark.parametrize("cache", [True, False])
def test_full_output(cache, tmp_path: Path):
    from pipefunc import Pipeline

    @pipefunc(output_name="f1")
    def f1(a, b):
        return a + b

    @pipefunc(output_name=("f2i", "f2j"))
    def f2(f1):
        return 2 * f1, 1

    @pipefunc(output_name="f3")
    def f3(a, f2i):
        return a + f2i

    if cache:
        cache_dir = tmp_path / "cache"
        cache_dir.mkdir(exist_ok=True)
        cache_kwargs = {"cache_type": "disk", "cache_kwargs": {"cache_dir": cache_dir}}
    else:
        cache_kwargs = {}
    pipeline = Pipeline([f1, f2, f3], **cache_kwargs)  # type: ignore[arg-type]
    for f in pipeline.functions:
        f.cache = cache
    pipeline("f3", a=1, b=2)
    func = pipeline.func("f3")
    assert func.call_full_output(a=1, b=2) == {
        "a": 1,
        "b": 2,
        "f1": 3,
        "f2i": 6,
        "f2j": 1,
        "f3": 7,
    }
    if cache:
        assert len(list(cache_dir.glob("*.pkl"))) == 3


def test_lazy_pipeline() -> None:
    @pipefunc(output_name="c")
    def f1(a, b):
        return a + b

    @pipefunc(output_name="d")
    def f2(b, c, x=1):
        return b * c * x

    @pipefunc(output_name="e")
    def f3(c, d, x=1):
        return c * d * x

    pipeline = Pipeline([f1, f2, f3], lazy=True)

    f = pipeline.func("e")
    r = f(a=1, b=2, x=3).evaluate()
    assert r == 162
    r = f.call_full_output(a=1, b=2, x=3)["e"].evaluate()
    assert r == 162


@pipefunc(output_name="test_function")
def test_function(arg1: str, arg2: str) -> str:
    return f"{arg1} {arg2}"


pipeline = Pipeline([test_function])


def test_function_pickling() -> None:
    # Get the _PipelineAsFunc instance from the pipeline
    func = pipeline.func("test_function")

    # Pickle the _PipelineAsFunc instance
    pickled_func = pickle.dumps(func)

    # Unpickle the _PipelineAsFunc instance
    unpickled_func = pickle.loads(pickled_func)  # noqa: S301

    # Assert that the unpickled instance has the same attributes
    assert unpickled_func.output_name == "test_function"
    assert unpickled_func.root_args == ("arg1", "arg2")

    # Assert that the unpickled instance behaves the same as the original
    result = unpickled_func(arg1="hello", arg2="world")
    assert result == "hello world"

    # Assert that the call_with_root_args method is recreated after unpickling
    assert unpickled_func.call_with_root_args is not None
    assert unpickled_func.call_with_root_args.__signature__.parameters.keys() == {
        "arg1",
        "arg2",
    }


def test_drop_from_pipeline() -> None:
    @pipefunc(output_name="c")
    def f1(a, b):
        return a + b

    @pipefunc(output_name="d")
    def f2(b, c, x=1):
        return b * c * x

    @pipefunc(output_name="e")
    def f3(c, d, x=1):
        return c * d * x

    pipeline = Pipeline([f1, f2, f3])
    assert "d" in pipeline
    pipeline.drop(output_name="d")
    assert "d" not in pipeline

    pipeline = Pipeline([f1, f2, f3])
    assert "d" in pipeline
    pipeline.drop(f=pipeline["d"])

    pipeline = Pipeline([f1, f2, f3])

    @pipefunc(output_name="e")
    def f4(c, d, x=1):
        return c * d * x

    pipeline.replace(f4)
    assert len(pipeline.functions) == 3
    assert pipeline["e"].__name__ == "f4"

    pipeline.replace(f3, pipeline["e"])
    assert len(pipeline.functions) == 3
    assert pipeline["e"].__name__ == "f3"

    with pytest.raises(ValueError, match="Either `f` or `output_name` should be provided"):
        pipeline.drop()


def test_used_variable() -> None:
    @pipefunc(output_name="c", cache=True)
    def f1(a, b):
        return a + b

    pipeline = Pipeline([f1])  # automatically sets cache_type="lru" because of cache=True
    assert isinstance(pipeline.cache, LRUCache)
    with pytest.raises(UnusedParametersError, match="Unused keyword arguments"):
        pipeline("c", a=1, b=2, doesnotexist=3)

    pipeline("c", a=1, b=2)

    # Test regression with cache:
    def f(a):
        return a

    pipeline = Pipeline([PipeFunc(f, output_name="c", cache=True)], cache_type="lru")
    ff = pipeline.func("c")
    assert ff(a=1) == 1
    assert ff(a=1) == 1  # should not raise an error


def test_handle_error() -> None:
    @pipefunc(output_name="c")
    def f1(a, b):  # noqa: ARG001
        msg = "Test error"
        raise ValueError(msg)

    pipeline = Pipeline([f1])
    try:
        pipeline("c", a=1, b=2)
    except ValueError as e:
        msg = "Error occurred while executing function `f1(a=1, b=2)`"
        assert msg in str(e) or msg in str(e.__notes__)  # type: ignore[attr-defined]  # noqa: PT017
        # NOTE: with pytest.raises match="..." does not work
        # with add_note for some reason on my Mac, however,
        # on CI it works fine (Linux)...


def test_full_output_cache() -> None:
    ran_f1 = False
    ran_f2 = False

    @pipefunc(output_name="c", cache=True)
    def f1(a, b):
        nonlocal ran_f1
        if ran_f2:
            raise RuntimeError
        ran_f1 = True
        return a + b

    @pipefunc(output_name="d", cache=True)
    def f2(b, c, x=1):
        nonlocal ran_f2
        if ran_f2:
            raise RuntimeError
        ran_f2 = True
        return b * c * x

    pipeline = Pipeline([f1, f2], cache_type="hybrid")
    f = pipeline.func("d")
    r = f.call_full_output(a=1, b=2, x=3)
    expected = {"a": 1, "b": 2, "c": 3, "d": 18, "x": 3}
    assert r == expected
    assert pipeline.cache is not None
    assert len(pipeline.cache) == 2
    r = f.call_full_output(a=1, b=2, x=3)
    assert r == expected
    r = f(a=1, b=2, x=3)
    assert r == 18


def test_output_picker_single_output() -> None:
    @pipefunc(output_name=("y",), output_picker=dict.__getitem__)
    def f(a, b):
        return {"y": a + b, "_throw": 1}

    pipeline = Pipeline([f])
    assert pipeline("y", a=1, b=2) == 3


def f(a, b):
    return a + b


@dataclass
class DataClass:
    a: int


def test_pickle_pipefunc() -> None:
    func = PipeFunc(f, output_name="c")
    p = pickle.dumps(func)
    func2 = pickle.loads(p)  # noqa: S301
    assert func(1, 2) == func2(1, 2)

    func = PipeFunc(DataClass, output_name="c")  # type: ignore[arg-type]
    p = pickle.dumps(func)
    func2 = pickle.loads(p)  # noqa: S301
    assert func(a=1) == func2(a=1)


def test_independent_axes_in_mapspecs_with_disconnected_chains() -> None:
    @pipefunc(output_name=("c", "d"), mapspec="a[i] -> c[i], d[i]")
    def f(a: int, b: int):
        return a + b, 1

    @pipefunc(output_name="z", mapspec="x[i], y[i] -> z[i]")
    def g(x, y):
        return x + y

    pipeline = Pipeline([f, g])
    assert pipeline.mapspecs_as_strings == [
        "a[i] -> c[i], d[i]",
        "x[i], y[i] -> z[i]",
    ]
    assert pipeline.independent_axes_in_mapspecs("c") == {"i"}
    assert pipeline.independent_axes_in_mapspecs("d") == {"i"}
    assert pipeline.independent_axes_in_mapspecs(("c", "d")) == {"i"}
    assert pipeline.independent_axes_in_mapspecs("z") == {"i"}

    pipeline.add_mapspec_axis("b", axis="j")
    assert pipeline.mapspecs_as_strings == [
        "a[i], b[j] -> c[i, j], d[i, j]",
        "x[i], y[i] -> z[i]",
    ]
    assert pipeline.independent_axes_in_mapspecs("c") == {"i", "j"}
    assert pipeline.independent_axes_in_mapspecs("d") == {"i", "j"}
    assert pipeline.independent_axes_in_mapspecs(("c", "d")) == {"i", "j"}
    assert pipeline.independent_axes_in_mapspecs("z") == {"i"}

    pipeline.add_mapspec_axis("x", axis="j")
    pipeline.add_mapspec_axis("y", axis="j")
    assert pipeline.mapspecs_as_strings == [
        "a[i], b[j] -> c[i, j], d[i, j]",
        "x[i, j], y[i, j] -> z[i, j]",
    ]
    assert pipeline.independent_axes_in_mapspecs("c") == {"i", "j"}
    assert pipeline.independent_axes_in_mapspecs("d") == {"i", "j"}
    assert pipeline.independent_axes_in_mapspecs(("c", "d")) == {"i", "j"}
    assert pipeline.independent_axes_in_mapspecs("z") == {"i", "j"}

    with pytest.raises(
        ValueError,
        match="The provided `pipefuncs` should have only one leaf node, not 2.",
    ):
        NestedPipeFunc([f, g])


def test_max_single_execution_per_call() -> None:
    counter = {"f_c": 0, "f_d": 0, "f_e": 0}

    @pipefunc(output_name="c")
    def f_c(a, b):
        assert counter["f_c"] == 0
        counter["f_c"] += 1
        print("c")
        return a + b

    @pipefunc(output_name="d")
    def f_d(b, c, x=1):
        assert counter["f_d"] == 0
        counter["f_d"] += 1
        return b * c * x

    @pipefunc(output_name="e")
    def f_e(c, d, x=1):
        assert counter["f_e"] == 0
        counter["f_e"] += 1
        return c * d * x

    pipeline = Pipeline([f_c, f_d, f_e])
    pipeline("e", a=1, b=2, x=3)
    assert counter == {"f_c": 1, "f_d": 1, "f_e": 1}


def test_setting_defaults() -> None:
    @pipefunc(output_name="c", defaults={"b": 2}, renames={"a": "a1"})
    def f(a, b=1):
        return a + b

    assert f.parameters == ("a1", "b")
    assert f.defaults == {"b": 2}
    with pytest.raises(ValueError, match="Unexpected keyword arguments"):
        f(a=0)

    assert f(a1=0) == 2

    pipeline = Pipeline([f])
    assert pipeline("c", a1=0) == 2
    assert pipeline("c", a1="a1", b="b") == "a1b"

    with pytest.raises(ValueError, match="Unexpected `defaults` arguments"):

        @pipefunc(output_name="b", defaults={"a": 2}, renames={"a": "a1"})
        def g(a):
            return a

    @pipefunc(output_name="c", defaults={"a": "a_new", "b": "b_new"}, renames={"a": "b", "b": "a"})
    def h(a="a", b="b"):
        return a, b

    assert h() == ("b_new", "a_new")
    assert h(a="aa", b="bb") == ("bb", "aa")


def test_update_defaults_and_renames_and_bound() -> None:
    @pipefunc(output_name="c", defaults={"b": 1}, renames={"a": "a1"})
    def f(a=42, b=69):
        return a + b

    # Test initial parameters and defaults
    assert f.parameters == ("a1", "b")
    assert f.defaults == {"a1": 42, "b": 1}

    # Update defaults
    f.update_defaults({"b": 2})
    assert f.defaults == {"a1": 42, "b": 2}

    # Call function with updated defaults
    assert f(a1=3) == 5

    # Overwrite defaults
    f.update_defaults({"a1": 1, "b": 3}, overwrite=True)
    assert f.defaults == {"a1": 1, "b": 3}
    assert f.parameters == ("a1", "b")

    # Call function with new defaults
    assert f(a1=2) == 5
    assert f() == 4
    assert f(a1=2, b=3) == 5

    # Update renames
    f.update_renames({"a": "a2"}, update_from="original")
    assert f.renames == {"a": "a2"}
    assert f.parameters == ("a2", "b")

    # Call function with updated renames
    assert f(a2=4) == 7
    assert f(b=0) == 1

    # Overwrite renames
    f.update_renames({"a": "a3"}, overwrite=True, update_from="original")
    assert f.parameters == ("a3", "b")

    # Call function with new renames
    assert f(a3=1) == 4

    pipeline = Pipeline([f])
    assert pipeline("c", a3=1) == 4
    assert pipeline("c", a3=2, b=3) == 5

    f.update_bound({"a3": "yolo", "b": "swag"})
    assert f(a3=88, b=1) == "yoloswag"
    assert f.bound == {"a3": "yolo", "b": "swag"}
    f.update_renames({"a": "a4"}, update_from="original")
    assert f.bound == {"a4": "yolo", "b": "swag"}
    f.update_bound({}, overwrite=True)
    assert f(a4=88, b=1) == 89

    f.update_renames({"a4": "a5"}, update_from="current")
    assert f(a5=88, b=1) == 89
    f.update_renames({"b": "b1"}, update_from="current")
    assert f.renames == {"a": "a5", "b": "b1"}

    f.update_renames({}, overwrite=True)
    assert f.parameters == ("a", "b")
    assert f.renames == {}


def test_update_renames_with_mapspec() -> None:
    @pipefunc(output_name="c", renames={"a": "a1"}, mapspec="a1[i], b[j] -> c[i, j]")
    def f(a=42, b=69):
        return a + b

    # Test initial parameters and defaults
    assert f.parameters == ("a1", "b")
    assert str(f.mapspec) == "a1[i], b[j] -> c[i, j]"

    f.update_renames({"a": "a2"}, update_from="original")
    assert f.renames == {"a": "a2"}
    assert f.parameters == ("a2", "b")
    assert str(f.mapspec) == "a2[i], b[j] -> c[i, j]"
    f.update_renames({"a": "a3"}, overwrite=True, update_from="original")
    assert f.parameters == ("a3", "b")
    assert str(f.mapspec) == "a3[i], b[j] -> c[i, j]"
    f.update_renames({"a": "a4"}, update_from="original")
    assert str(f.mapspec) == "a4[i], b[j] -> c[i, j]"
    f.update_renames({"a4": "a5"}, update_from="current")
    assert str(f.mapspec) == "a5[i], b[j] -> c[i, j]"
    f.update_renames({"b": "b1"}, update_from="current")
    assert str(f.mapspec) == "a5[i], b1[j] -> c[i, j]"
    f.update_renames({}, overwrite=True)
    assert str(f.mapspec) == "a[i], b[j] -> c[i, j]"

    # Test updating output_name
    f.update_renames({"c": "c1"}, update_from="original")
    assert str(f.mapspec) == "a[i], b[j] -> c1[i, j]"
    assert f.output_name == "c1"
    f.update_renames({"c1": "c2"}, update_from="current")
    assert str(f.mapspec) == "a[i], b[j] -> c2[i, j]"
    assert f.output_name == "c2"
    f.update_renames({"c": "c3"}, update_from="original")
    assert str(f.mapspec) == "a[i], b[j] -> c3[i, j]"
    assert f.output_name == "c3"
    f.update_renames({}, overwrite=True)
    assert str(f.mapspec) == "a[i], b[j] -> c[i, j]"
    assert f.output_name == "c"


def test_renaming_output_name() -> None:
    @pipefunc(output_name=("c", "d"), renames={"a": "a1"})
    def f(a, b):
        return a + b, 1

    f.update_renames({"c": "c1"}, update_from="current")
    assert f.output_name == ("c1", "d")
    pipeline = Pipeline([f])
    pipeline.update_renames({"c1": "c2"}, update_from="current")
    pipeline.update_renames({"d": "d1"}, overwrite=True, update_from="current")
    assert pipeline["c"].output_name == ("c", "d1")
    pipeline.update_renames({"c": "c1"}, overwrite=True, update_from="original")
    assert pipeline["c1"].output_name == ("c1", "d")
    f2 = pipeline["c1"].copy()
    assert f2.output_name == ("c1", "d")
    f2.update_renames({"c1": "c2"}, update_from="current")
    assert f2.output_name == ("c2", "d")
    f2.update_renames({}, overwrite=True)
    assert f2.output_name == ("c", "d")


def test_update_pipeline_defaults() -> None:
    @pipefunc(output_name="c", defaults={"b": 1}, renames={"a": "a1"})
    def f(a=42, b=69):
        return a + b

    pipeline = Pipeline([f])
    fp = pipeline.functions[0]

    # Test initial parameters and defaults
    assert fp.parameters == ("a1", "b")
    assert fp.defaults == {"a1": 42, "b": 1}

    # Update defaults
    pipeline.update_defaults({"b": 2})
    assert fp.defaults == {"a1": 42, "b": 2}

    # Call function with updated defaults
    assert pipeline(a1=3) == 5

    # Overwrite defaults
    pipeline.update_defaults({"a1": 1, "b": 3}, overwrite=True)
    assert fp.defaults == {"a1": 1, "b": 3}
    assert fp.parameters == ("a1", "b")

    # Call function with new defaults
    assert fp(a1=2) == 5
    assert fp() == 4
    assert fp(a1=2, b=3) == 5

    with pytest.raises(ValueError, match="Unused keyword arguments"):
        pipeline.update_defaults({"does_not_exist": 1})


def test_validate_update_defaults_and_renames_and_bound() -> None:
    @pipefunc(output_name="c", defaults={"b": 1}, renames={"a": "a1"})
    def f(a=42, b=69):
        return a + b

    with pytest.raises(ValueError, match="The allowed arguments are"):
        f.update_defaults({"does_not_exist": 1})
    with pytest.raises(ValueError, match="The allowed arguments are"):
        f.update_renames({"does_not_exist": "1"}, update_from="original")
    with pytest.raises(ValueError, match="The allowed arguments are"):
        f.update_bound({"does_not_exist": 1})


def test_update_defaults_and_renames_with_pipeline() -> None:
    @pipefunc(output_name="x", defaults={"b": 1}, renames={"a": "a1"})
    def f(a=42, b=69):
        return a + b

    @pipefunc(output_name="y", defaults={"c": 2}, renames={"d": "d1"})
    def g(c=999, d=666):
        return c * d

    # Test initial pipeline parameters and defaults
    assert f.parameters == ("a1", "b")
    assert f.defaults == {"a1": 42, "b": 1}
    assert g.parameters == ("c", "d1")
    assert g.defaults == {"c": 2, "d1": 666}

    # Update defaults and renames within pipeline
    f.update_defaults({"b": 3})
    f.update_renames({"a": "a2"}, update_from="original")
    g.update_defaults({"c": 4})
    g.update_renames({"d": "d2"}, update_from="original")

    # Test updated pipeline parameters and defaults
    assert f.parameters == ("a2", "b")
    assert f.defaults == {"a2": 42, "b": 3}
    assert g.parameters == ("c", "d2")
    assert g.defaults == {"c": 4, "d2": 666}

    # Call functions within pipeline with updated defaults and renames
    pipeline = Pipeline([f, g])
    assert pipeline("x", a2=3) == 6
    assert pipeline("y", c=2, d2=3) == 6
    assert pipeline("y") == 4 * 666


@pytest.mark.parametrize("output_name", [("a.1", "b"), "#a", "1"])
def test_invalid_output_name_identifier(output_name):
    with pytest.raises(
        ValueError,
        match="The `output_name` should contain/be valid Python identifier",
    ):

        @pipefunc(output_name=output_name)
        def f(): ...


def test_invalid_output_name() -> None:
    with pytest.raises(
        TypeError,
        match="The output name should be a string or a tuple of strings",
    ):

        @pipefunc(output_name=["a"])  # type: ignore[arg-type]
        def f(): ...


def test_subpipeline() -> None:
    @pipefunc(output_name=("c", "d"))
    def f(a: int, b: int):
        return a + b, 1

    @pipefunc(output_name="z")
    def g(x, y):
        return x + y

    pipeline = Pipeline([f, g])
    partial = pipeline.subpipeline(inputs=["a", "b"])  # type: ignore[arg-type]
    assert [f.output_name for f in partial.functions] == [("c", "d")]

    partial = pipeline.subpipeline(inputs=["a", "b", "x", "y"])  # type: ignore[arg-type]
    assert [f.output_name for f in partial.functions] == [("c", "d"), "z"]

    partial = pipeline.subpipeline(output_names=[("c", "d")])  # type: ignore[arg-type]
    assert [f.output_name for f in partial.functions] == [("c", "d")]

    with pytest.raises(ValueError, match="Cannot construct a partial pipeline"):
        pipeline.subpipeline(inputs=["a"])  # type: ignore[arg-type]

    @pipefunc(output_name="h")
    def h(c):
        return c

    pipeline = Pipeline([f, g, h])
    partial = pipeline.subpipeline(inputs=["a", "b"])  # type: ignore[arg-type]
    assert [f.output_name for f in partial.functions] == [("c", "d"), "h"]

    partial = pipeline.subpipeline(output_names=["h"])  # type: ignore[arg-type]
    assert partial.topological_generations.root_args == ["a", "b"]
    assert partial.root_nodes == ["a", "b"]

    partial = pipeline.subpipeline(output_names=["h"], inputs=["c"])  # type: ignore[arg-type]
    assert partial.topological_generations.root_args == ["c"]
    assert [f.output_name for f in partial.functions] == ["h"]

    with pytest.raises(
        ValueError,
        match="At least one of `inputs` or `output_names` should be provided",
    ):
        pipeline.subpipeline()


def test_nested_func() -> None:
    def f(a, b):
        return a + b

    def g(f):
        return f

    def h(g, x):  # noqa: ARG001
        return g

    nf = NestedPipeFunc([PipeFunc(f, "f"), PipeFunc(g, "g")])
    assert str(nf) == "NestedPipeFunc_f_g(...) → f, g"
    assert repr(nf) == "NestedPipeFunc(pipefuncs=[PipeFunc(f), PipeFunc(g)])"
    assert nf(a=1, b=2) == (3, 3)

    nf = NestedPipeFunc(
        [
            PipeFunc(f, "f", mapspec="a[i], b[i] -> f[i]"),
            PipeFunc(g, "g", mapspec="f[i] -> g[i]"),
        ],
    )
    assert str(nf.mapspec) == "a[i], b[i] -> f[i], g[i]"
    nf_copy = nf.copy()
    assert str(nf.mapspec) == str(nf_copy.mapspec)

    # Test not returning all outputs by providing a output_name
    nf = NestedPipeFunc(
        [
            PipeFunc(f, "f", mapspec="a[i], b[i] -> f[i]"),
            PipeFunc(g, "g", mapspec="f[i] -> g[i]"),
        ],
        output_name="g",
    )
    assert str(nf.mapspec) == "a[i], b[i] -> g[i]"
    assert nf(a=1, b=2) == 3

    # Check all exceptions
    with pytest.raises(ValueError, match="The provided `output_name='not_exist'` should"):
        nf = NestedPipeFunc(
            [PipeFunc(f, "f"), PipeFunc(g, "g")],
            output_name="not_exist",
        )

    with pytest.raises(
        ValueError,
        match="Cannot combine MapSpecs with different input and output mappings",
    ):
        NestedPipeFunc(
            [
                PipeFunc(f, "f", mapspec="... -> f[i]"),
                PipeFunc(g, "g", mapspec="f[i] -> g[i]"),
            ],
        )

    with pytest.raises(
        ValueError,
        match="Cannot combine a mix of None and MapSpec instances",
    ):
        NestedPipeFunc(
            [
                PipeFunc(f, "f", mapspec="... -> f[i]"),
                PipeFunc(g, "g", mapspec="f[i] -> g[i]"),
                PipeFunc(h, "z", mapspec=None),
            ],
        )

    with pytest.raises(
        ValueError,
        match="Cannot combine MapSpecs with different input mappings",
    ):
        NestedPipeFunc(
            [
                PipeFunc(f, "f", mapspec="a[i], b[j] -> f[i, j]"),
                PipeFunc(g, "g", mapspec="f[i, :] -> g[i]"),
            ],
        )

    with pytest.raises(
        ValueError,
        match="Cannot combine MapSpecs with different output mappings",
    ):
        NestedPipeFunc(
            [
                PipeFunc(f, "f", mapspec="a[i], b[j] -> f[i, j]"),
                PipeFunc(g, "g", mapspec="f[i, j] -> g[j, i]"),
            ],
        )

    with pytest.raises(ValueError, match="should have at least two"):
        NestedPipeFunc([PipeFunc(f, "f")])

    with pytest.raises(
        TypeError,
        match="All elements in `pipefuncs` should be instances of `PipeFunc`.",
    ):
        NestedPipeFunc([f, PipeFunc(g, "g")])  # type: ignore[list-item]


def test_nested_func_renames_defaults_and_bound() -> None:
    def f(a, b=99):
        return a + b

    def g(f):
        return f

    # Test renaming
    nf = NestedPipeFunc(
        [
            PipeFunc(f, "f", mapspec="a[i], b[i] -> f[i]"),
            PipeFunc(g, "g", mapspec="f[i] -> g[i]"),
        ],
        output_name="g",
    )

    assert nf.renames == {}
    nf.update_renames({"a": "a1", "b": "b1"}, update_from="original")
    assert nf.renames == {"a": "a1", "b": "b1"}
    assert nf(a1=1, b1=2) == 3
    assert nf(a1=1) == 100
    nf.update_defaults({"b1": 2, "a1": 2})
    assert nf() == 4
    nf.update_bound({"a1": "a", "b1": "b"})
    assert nf(a1=3, b1=4) == "ab"  # will ignore the input values now


def test_nested_pipefunc_with_resources() -> None:
    def f(a, b=99):
        return a + b

    def g(f):
        return f

    # Test the resources are combined correctly
    nf = NestedPipeFunc(
        [
            PipeFunc(f, "f", resources={"memory": "1GB", "num_cpus": 2}),
            PipeFunc(g, "g", resources={"memory": "2GB", "num_cpus": 1}),
        ],
        output_name="g",
    )
    assert isinstance(nf.resources, Resources)
    assert nf.resources.num_cpus == 2
    assert nf.resources.memory == "2GB"

    # Test that the resources specified in NestedPipeFunc are used
    nf2 = NestedPipeFunc(
        [
            PipeFunc(f, "f", resources={"memory": "1GB", "num_cpus": 2}),
            PipeFunc(g, "g", resources={"memory": "2GB", "num_cpus": 1}),
        ],
        output_name="g",
        resources={"memory": "3GB", "num_cpus": 3},
    )
    assert isinstance(nf2.resources, Resources)
    assert nf2.resources.num_cpus == 3
    assert nf2.resources.memory == "3GB"

    # Test that the resources specified in PipeFunc are used, with the other None
    nf3 = NestedPipeFunc(
        [
            PipeFunc(f, "f", resources={"memory": "1GB", "num_cpus": 2}),
            PipeFunc(g, "g", resources=None),
        ],
        output_name="g",
    )
    assert isinstance(nf3.resources, Resources)
    assert nf3.resources.num_cpus == 2
    assert nf3.resources.memory == "1GB"

    # Test that Resources instance in NestedPipeFunc is used
    nf3 = NestedPipeFunc(
        [
            PipeFunc(f, "f", resources={"memory": "1GB", "num_cpus": 2}),
            PipeFunc(g, "g", resources=None),
        ],
        output_name="g",
        resources=Resources(num_cpus=3, memory="3GB"),
    )
    assert isinstance(nf3.resources, Resources)
    assert nf3.resources.num_cpus == 3
    assert nf3.resources.memory == "3GB"


def test_nest_all() -> None:
    @pipefunc(output_name="c")
    def f(a, b):
        return a + b

    @pipefunc(output_name="d")
    def g(c):
        return c + 1

    pipeline = Pipeline([f, g])
    assert pipeline("d", a=1, b=2) == 4
    nested = pipeline.nest_funcs("*")
    assert nested.output_name == ("c", "d")
    assert nested(a=1, b=2) == (3, 4)
    assert pipeline("d", a=1, b=2) == 4
    assert len(pipeline.functions) == 1


def test_missing_kw() -> None:
    @pipefunc(output_name="c")
    def f(a, b):
        return a + b

    pipeline = Pipeline([f])
    with pytest.raises(
        ValueError,
        match=re.escape("Missing value for argument `b` in `f(...) → c`."),
    ):
        pipeline("c", a=1)


def test_join_pipelines() -> None:
    def f(a, b):
        return a + b

    def g(a, b):
        return a * b

    pipeline1 = Pipeline([PipeFunc(f, "f")], debug=True)
    pipeline2 = Pipeline([PipeFunc(g, "g")], debug=False)
    pipeline = pipeline1.join(pipeline2)
    assert pipeline("f", a=1, b=2) == 3
    assert pipeline("g", a=1, b=2) == 2
    assert pipeline.debug

    pipeline = pipeline1 | pipeline2
    assert pipeline("f", a=1, b=2) == 3
    assert pipeline("g", a=1, b=2) == 2
    assert pipeline.debug

    pipeline = pipeline1 | PipeFunc(g, "g")
    assert pipeline("f", a=1, b=2) == 3
    assert pipeline("g", a=1, b=2) == 2
    assert pipeline.debug

    with pytest.raises(
        TypeError,
        match="Only `Pipeline` or `PipeFunc` instances can be joined",
    ):
        pipeline1 | g  # type: ignore[operator]


def test_empty_pipeline() -> None:
    pipeline = Pipeline([])
    assert pipeline.output_to_func == {}
    assert pipeline.topological_generations.root_args == []
    assert pipeline.topological_generations.function_lists == []

    with pytest.raises(TypeError, match="must be a `PipeFunc` or callable"):
        pipeline.add(1)  # type: ignore[arg-type]


def test_unhashable_defaults() -> None:
    @pipefunc(output_name="c", defaults={"b": []})
    def f(a, b):
        return a + b

    @pipefunc(output_name="c", defaults={"b": {}})
    def g(a, b):
        return a + b

    pipeline = Pipeline([f])
    assert pipeline.defaults == {"b": []}

    # The problem should occur when using the default twice
    with pytest.raises(ValueError, match="Inconsistent default"):
        Pipeline([f, g])


def test_update_renames_pipeline() -> None:
    @pipefunc(output_name="c", renames={"a": "a1"})
    def f(a, b):
        return a, b

    pipeline = Pipeline([f])
    assert pipeline("c", a1="a1", b="b") == ("a1", "b")

    pipeline.update_renames({"a1": "a2"}, update_from="current")
    assert pipeline("c", a2="a2", b="b") == ("a2", "b")

    pipeline.update_renames({"a2": "a3"}, update_from="current")
    assert pipeline("c", a3="a3", b="b") == ("a3", "b")

    pipeline.update_renames({"b": "b1"}, update_from="current")
    assert pipeline("c", a3="a3", b1="b1") == ("a3", "b1")

    with pytest.raises(
        ValueError,
        match="Unused keyword arguments: `a3`. These are not settable renames",
    ):
        pipeline.update_renames({"a3": "foo"}, update_from="original")

    with pytest.raises(
        ValueError,
        match="Unused keyword arguments: `a`. These are not settable renames",
    ):
        pipeline.update_renames({"a": "foo"}, update_from="current")

    pipeline.update_renames({"a": "a5"}, update_from="original")
    assert pipeline("c", a5="a5", b1="b1") == ("a5", "b1")

    pipeline.update_renames({"a": "a6"}, update_from="original", overwrite=True)
    assert pipeline("c", a6="a6", b="b") == ("a6", "b")


def test_set_debug_and_profile() -> None:
    @pipefunc(output_name="c")
    def f(a, b):
        return a + b

    pipeline = Pipeline([f])
    assert not f.debug
    assert not f.profile
    pipeline.debug = True
    pipeline.profile = True
    assert pipeline["c"].debug
    assert pipeline["c"].profile


def test_simple_cache() -> None:
    @pipefunc(output_name="c", cache=True)
    def f(a, b):
        return a, b

    with pytest.raises(ValueError, match="Invalid cache type"):
        Pipeline([f], cache_type="not_exist")  # type: ignore[arg-type]
    pipeline = Pipeline([f], cache_type="simple")
    assert pipeline("c", a=1, b=2) == (1, 2)
    assert pipeline.cache is not None
    assert pipeline.cache.cache == {("c", (("a", 1), ("b", 2))): (1, 2)}
    pipeline.cache.clear()
    assert pipeline("c", a={"a": 1}, b=[2]) == ({"a": 1}, [2])
    assert pipeline.cache.cache == {("c", (("a", (("a", 1),)), ("b", (2,)))): ({"a": 1}, [2])}
    pipeline.cache.clear()
    assert pipeline("c", a={"a"}, b=[2]) == ({"a"}, [2])
    assert pipeline.cache.cache == {("c", (("a", ("a",)), ("b", (2,)))): ({"a"}, [2])}


def test_hybrid_cache_lazy_warning() -> None:
    @pipefunc(output_name="c", cache=True)
    def f(a, b):
        return a, b

    with pytest.warns(UserWarning, match="Hybrid cache uses function evaluation"):
        Pipeline([f], cache_type="hybrid", lazy=True)


def test_cache_non_root_args() -> None:
    @pipefunc(output_name="c", cache=True)
    def f(a, b):
        return a + b

    @pipefunc(output_name="d", cache=True)
    def g(c, b):
        return c + b

    pipeline = Pipeline([f, g], cache_type="simple")
    # Won't populate cache because `c` is not a root argument
    assert pipeline("d", c=1, b=2) == 3
    assert pipeline.cache is not None
    assert pipeline.cache.cache == {}


def test_axis_in_root_args() -> None:
    # Test reaches the `output_name in visited` condition
    @pipefunc(output_name="c", mapspec="a[i] -> c[i]")
    def f(a, b):
        return a + b

    @pipefunc(output_name="d", mapspec="c[i] -> d[i]")
    def g(a, c):
        return a + c

    @pipefunc(output_name="e", mapspec="c[i], d[i] -> e[i]")
    def h(c, d):
        return c + d

    pipeline = Pipeline([f, g, h])
    assert pipeline.independent_axes_in_mapspecs("e") == {"i"}


def test_nesting_funcs_with_bound() -> None:
    @pipefunc(output_name="c")
    def f(a, b):
        return a + b

    @pipefunc(output_name="d", bound={"b": "b2"})
    def g(c, b):
        return c + b

    pipeline = Pipeline([f, g])
    assert pipeline("d", a="a", b="b") == "abb2"
    pipeline.nest_funcs(["c", "d"], "d")  # type: ignore[arg-type]
    assert pipeline("d", a="a", b="b") == "abb2"
    assert len(pipeline.functions) == 1


def test_pipefunc_scope() -> None:
    @pipefunc(output_name="c", mapspec="a[i] -> c[i]")
    def f(a, b):
        return a + b

    scope = "x"
    f.update_scope(scope, "*")
    assert f(x={"a": 1, "b": 1}) == 2
    assert f(**{"x.a": 1, "x.b": 1}) == 2
    assert f(**{"x.b": 1, "x": {"a": 1}}) == 2


def test_pipeline_scope() -> None:
    @pipefunc(output_name="c")
    def f(a, b):
        return a + b

    pipeline = Pipeline([f])
    scope = "x"
    pipeline.update_scope(scope, "*")

    assert pipeline(x={"a": 1, "b": 1}) == 2
    assert pipeline(**{"x.a": 1, "x.b": 1}) == 2
    assert pipeline(**{"x.b": 1, "x": {"a": 1}}) == 2


def test_pipeline_scope_partial() -> None:
    @pipefunc(output_name="c")
    def f(a, b):
        return a + b

    @pipefunc(output_name="d")
    def g(c):
        return c

    pipeline = Pipeline([f, g])
    scope = "x"
    pipeline.update_scope(scope, inputs="*", outputs={"c"})
    assert pipeline["x.c"].output_name == "x.c"
    assert pipeline["x.c"].parameters == ("x.a", "x.b")
    assert pipeline["d"].parameters == ("x.c",)
    assert pipeline["d"].output_name == "d"
    assert pipeline("d", x={"a": 1, "b": 1}) == 2
    assert pipeline(x={"a": 1, "b": 1}) == 2
    assert pipeline("x.c", x={"a": 1, "b": 1}) == 2
    assert pipeline(**{"x.a": 1, "x.b": 1}) == 2


def test_set_pipeline_scope_on_init() -> None:
    @pipefunc(output_name="c")
    def f(a, b):
        return a + b

    pipeline = Pipeline([f], scope="x")
    assert pipeline("x.c", x={"a": 1, "b": 1}) == 2
    assert pipeline(x={"a": 1, "b": 1}) == 2
    assert pipeline("x.c", x={"a": 1, "b": 1}) == 2
    assert pipeline(**{"x.a": 1, "x.b": 1}) == 2
    with pytest.raises(ValueError, match="The provided `scope='a'` cannot be identical "):
        pipeline.update_scope("a", "*")
    pipeline.update_scope("foo", outputs="*")
    pipeline.update_scope("foo", outputs="*")  # twice should be fine
    assert pipeline("foo.c", x={"a": 1, "b": 1}) == 2
    pipeline.update_scope(None, {"x.b"})
    assert pipeline("foo.c", x={"a": 1}, b=1) == 2
    pipeline.update_scope(None, "*")
    assert pipeline("foo.c", a=1, b=1) == 2

    with pytest.raises(ValueError, match="The `renames` should contain"):
        pipeline.update_renames({"a": "qq#.a"})


def test_set_pipefunc_scope_on_init() -> None:
    @pipefunc(output_name="c", mapspec="a[i] -> c[i]", scope="x")
    def f(a, b):
        return a + b

    assert f.unscoped_parameters == ("a", "b")
    assert f.parameter_scopes == {"x"}
    assert f.renames == {"a": "x.a", "b": "x.b", "c": "x.c"}
    assert str(f.mapspec) == "x.a[i] -> x.c[i]"
    assert f(x={"a": 1, "b": 1}) == 2
    f.update_scope(None, "*", "*")
    assert f.unscoped_parameters == ("a", "b")
    assert f.parameters == ("a", "b")
    assert f(a=1, b=1) == 2


def test_scope_and_parameter_identical() -> None:
    @pipefunc(output_name="c")
    def f(x, bar):
        return x + bar

    f.update_scope("foo", {"x"}, {"c"})
    assert f.parameters == ("foo.x", "bar")
    assert f.renames == {"x": "foo.x", "c": "foo.c"}

    pipeline1 = Pipeline([f])

    @pipefunc(output_name="d", scope="bar")
    def g(foo):
        return foo

    pipeline2 = Pipeline([g])

    with pytest.raises(ValueError, match="`bar` are used as both parameter and scope"):
        pipeline1 | pipeline2


def test_scope_with_mapspec() -> None:
    @pipefunc(output_name="c", mapspec="a[i] -> c[i]")
    def f(a, b):
        return a + b

    f.update_scope("foo", {"a"}, {"c"})
    assert str(f.mapspec) == "foo.a[i] -> foo.c[i]"
    pipeline = Pipeline([f])
    assert pipeline.mapspecs_as_strings == ["foo.a[i] -> foo.c[i]"]
    results = pipeline.map({"foo": {"a": [0, 1, 2]}, "b": 1})
    assert results["foo.c"].output.tolist() == [1, 2, 3]


def test_accessing_copied_pipefunc() -> None:
    @pipefunc(output_name="c")
    def f(a, b):
        return a + b

    pipeline = Pipeline([f])
    with pytest.raises(
        ValueError,
        match=re.escape("you can access that function via `pipeline['c']`"),
    ):
        pipeline.drop(f=f)


def test_pipeline_getitem_exception() -> None:
    @pipefunc(output_name="c")
    def f(a, b):
        return a + b

    pipeline = Pipeline([f])
    with pytest.raises(
        KeyError,
        match=re.escape("No function with output name `'d'` in the pipeline, only `['c']`"),
    ):
        pipeline["d"]


def test_update_scope_output_only() -> None:
    @pipefunc(output_name="z")
    def add(x: int, y: int) -> int:
        assert isinstance(x, int)
        assert isinstance(y, int)
        return x + y

    @pipefunc(output_name="prod")
    def take_sum(z: np.ndarray) -> int:
        return np.prod(z)

    pipeline = Pipeline([(add, "x[i], y[j] -> z[i, j]"), take_sum])
    pipeline.update_scope("foo", outputs={"z"})
    assert pipeline["foo.z"].parameters == ("x", "y")
    assert pipeline["foo.z"].output_name == "foo.z"
    assert pipeline["prod"].parameters == ("foo.z",)
    assert pipeline["prod"].output_name == "prod"


def test_update_scope_from_faq() -> None:
    @pipefunc(output_name="y", scope="foo")
    def f(a, b):
        return a + b

    assert f.renames == {"a": "foo.a", "b": "foo.b", "y": "foo.y"}

    def g(a, b, y):
        return a * b + y

    g_func = PipeFunc(g, output_name="z", renames={"y": "foo.y"})
    assert g_func.parameters == ("a", "b", "foo.y")
    assert g_func.output_name == "z"

    g_func.update_scope("bar", inputs={"a"}, outputs="*")
    assert g_func.parameters == ("bar.a", "b", "foo.y")
    assert g_func.output_name == "bar.z"

    pipeline = Pipeline([f, g_func])
    # all outputs except foo.y, so only bar.z, which becomes baz.z
    pipeline.update_scope("baz", inputs=None, outputs="*", exclude={"foo.y"})
    kwargs = {"foo.a": 1, "foo.b": 2, "bar.a": 3, "b": 4}
    assert pipeline(**kwargs) == 15
    results = pipeline.map(inputs=kwargs)
    assert results["baz.z"].output == 15
    assert pipeline(foo={"a": 1, "b": 2}, bar={"a": 3}, b=4) == 15


def test_default_resources_from_pipeline() -> None:
    @pipefunc(output_name="c", resources={"memory": "1GB", "num_cpus": 2})
    def f(a, b):
        return a + b

    @pipefunc(output_name="d")
    def g(c):
        return c

    pipeline1 = Pipeline([f, g], default_resources={"memory": "2GB", "num_cpus": 1})

    @pipefunc(output_name="e")
    def h(d):
        return d

    pipeline2 = Pipeline([h], default_resources={"memory": "3GB", "num_cpus": 3})

    @pipefunc(output_name="f", resources={"memory": "4GB", "num_cpus": 4})
    def i(e):
        return e

    pipeline3 = Pipeline([i])

    pipeline = pipeline1 | pipeline2 | pipeline3
    assert pipeline._default_resources is None
    assert isinstance(pipeline["c"].resources, Resources)
    assert isinstance(pipeline["d"].resources, Resources)
    assert isinstance(pipeline["e"].resources, Resources)
    assert isinstance(pipeline["f"].resources, Resources)

    assert pipeline["c"].resources.num_cpus == 2
    assert pipeline["c"].resources.memory == "1GB"
    assert pipeline["d"].resources.num_cpus == 1
    assert pipeline["d"].resources.memory == "2GB"
    assert pipeline["e"].resources.num_cpus == 3
    assert pipeline["e"].resources.memory == "3GB"
    assert pipeline["f"].resources.num_cpus == 4


def test_resources_variable():
    @pipefunc(output_name="c", resources_variable="resources", resources={"num_gpus": 8})
    def f_c(a, b, resources):  # noqa: ARG001
        return resources.num_gpus

    assert f_c(a=1, b=2) == 8

    pipeline = Pipeline([f_c])
    assert pipeline(a=1, b=2) == 8

    with pytest.raises(ValueError, match="Unexpected keyword arguments: `{'resources'}`"):
        f_c(a=1, b=2, resources={"num_gpus": 4})

    with pytest.raises(ValueError, match="Unused keyword arguments: `resources`"):
        pipeline(a=1, b=2, resources={"num_gpus": 4})


def test_resources_variable_nested_func():
    @pipefunc(output_name="c", resources_variable="resources", resources={"num_gpus": 8})
    def f_c(a, b, resources):  # noqa: ARG001
        return resources.num_gpus

    @pipefunc(output_name="d")
    def f_d(c):
        return c

    nf = NestedPipeFunc([f_c, f_d], output_name="d")
    assert nf.resources.num_gpus == 8
    assert nf(a=1, b=2) == 8

    pipeline = Pipeline([nf])
    assert pipeline(a=1, b=2) == 8


def test_incorrect_resources_variable():
    with pytest.raises(
        ValueError,
        match="The `resources_variable='missing'` should be a parameter of the function.",
    ):

        @pipefunc(output_name="c", resources_variable="missing")
        def f_c(a):
            return a


def test_sharing_defaults() -> None:
    @pipefunc(output_name="c", defaults={"b": 1}, cache=True)
    def f(a, b):
        return a + b

    @pipefunc(output_name="d", cache=True)
    def g(b, c):
        return b + c

    pipeline = Pipeline([f, g], cache_type="simple")
    assert pipeline("d", a=1) == 3
    assert pipeline.cache is not None
    assert pipeline.cache.cache == {("c", (("a", 1), ("b", 1))): 2, ("d", (("a", 1), ("b", 1))): 3}
    assert pipeline.map(inputs={"a": 1})["d"].output == 3
    assert pipeline.map(inputs={"a": 1, "b": 2})["d"].output == 5


def test_resources_variable_with_callable_resources() -> None:
    @pipefunc(
        output_name="c",
        resources=lambda kwargs: Resources(num_gpus=kwargs["a"] + kwargs["b"]),
        resources_variable="resources",
    )
    def f_c(a, b, resources):  # noqa: ARG001
        return resources

    @pipefunc(output_name="d", resources=lambda kwargs: kwargs["c"])  # 'c' is the resources of f_c
    def f_d(c):
        assert isinstance(c, Resources)
        return c

    @pipefunc(
        output_name="e",
        resources=lambda kwargs: kwargs["d"],  # 'd' is the resources of f_c
        resources_variable="resources",
    )
    def f_e(d, resources):
        assert isinstance(resources, Resources)
        assert isinstance(d, Resources)
        assert resources == d
        return resources

    pipeline = Pipeline([f_c, f_d, f_e])
    r = pipeline(a=1, b=2)
    assert isinstance(r, Resources)
    assert r.num_gpus == 3

    with pytest.raises(
        ValueError,
        match="A `NestedPipeFunc` cannot have nested functions with callable `resources`.",
    ):
        NestedPipeFunc([f_c, f_d, f_e], output_name="e")


def test_delayed_resources_in_nested_func() -> None:
    @pipefunc("c")
    def f(a, b):
        return a + b

    @pipefunc("d")
    def g(c):
        return c

    nf = NestedPipeFunc([f, g], resources={"num_gpus": 3})
    assert isinstance(nf.resources, Resources)
    assert nf.resources.num_gpus == 3
    with pytest.raises(TypeError, match="`NestedPipeFunc` cannot have callable `resources`."):
        NestedPipeFunc(
            [f, g],
            resources=lambda kwargs: Resources(num_gpus=kwargs["c"]),  # type: ignore[arg-type]
        )


def test_resources_variable_in_nested_func_with_defaults() -> None:
    def resources_func(kwargs) -> Resources:  # noqa: ARG001
        msg = "Should not be called"
        raise ValueError(msg)

    @pipefunc("c", resources=resources_func)
    def f(a, b):
        return a + b

    @pipefunc("d", resources_variable="resources", resources=resources_func)
    def g(c, resources):  # noqa: ARG001
        assert isinstance(resources, Resources)
        return resources

    nf = NestedPipeFunc([f, g], output_name="d", resources={"num_gpus": 3})
    pipeline = Pipeline([nf], default_resources={"memory": "4GB", "num_gpus": 1})

    assert isinstance(pipeline["d"].resources, Resources)
    assert pipeline["d"].resources == Resources(num_gpus=3, memory="4GB")
    r = pipeline(a=1, b=2)
    assert isinstance(r, Resources)
    assert r.num_gpus == 3
    assert r.memory == "4GB"


def test_resources_func_with_variable() -> None:
    def resources_with_cpu(kwargs) -> Resources:
        num_cpus = kwargs["a"] + kwargs["b"]
        return Resources(num_cpus=num_cpus)

    @pipefunc(
        output_name="i",
        resources=resources_with_cpu,
        resources_variable="resources",
    )
    def j(a, b, resources):
        assert isinstance(resources, Resources)
        assert resources.num_cpus == a + b
        return a * b

    result = j(a=2, b=3)
    assert result == 6

    pipeline = Pipeline([j])
    result = pipeline(a=2, b=3)
    assert result == 6
    result = pipeline.map(inputs={"a": 2, "b": 3}, parallel=False)
    assert result["i"].output == 6


def test_with_resource_func_with_defaults():
    def resources_with_cpu(kwargs) -> Resources:
        num_cpus = kwargs["a"] + kwargs["b"]
        return Resources(num_cpus=num_cpus)

    @pipefunc(
        output_name="i",
        resources=resources_with_cpu,
        resources_variable="resources",
    )
    def j(a, b, resources):
        assert isinstance(resources, Resources)
        assert resources.num_cpus == a + b
        return resources

    pipeline = Pipeline([j], default_resources={"num_gpus": 5, "num_cpus": 1000})
    result = pipeline(a=2, b=3)
    assert result.num_cpus == 5
    assert result.num_gpus == 5
    result = pipeline.map(inputs={"a": 2, "b": 3}, parallel=False, storage="dict")
    assert result["i"].output.num_cpus == 5
    assert result["i"].output.num_gpus == 5


def test_unhashable_bound() -> None:
    @pipefunc(output_name="c", bound={"b": []})
    def f(a, b):
        return a, b

    assert f(a=1) == (1, [])
    pipeline = Pipeline([f])
    assert pipeline(a=1) == (1, [])


<<<<<<< HEAD
def test_mapping_over_bound() -> None:
    @pipefunc(output_name="out", mapspec="a[i], b[i] -> out[i]", bound={"b": [1, 2, 3]})
    def f(a, b):
        return a + b

    pipeline = Pipeline([f])
    r_map = pipeline.map(inputs={"a": [1, 2, 3]})
    assert r_map["out"].output.tolist() == [2, 4, 6]


def test_mapping_over_default() -> None:
    @pipefunc(output_name="out", mapspec="a[i], b[i] -> out[i]", defaults={"b": [1, 2, 3]})
    def f(a, b):
        return a + b

    pipeline = Pipeline([f])
    r_map = pipeline.map(inputs={"a": [1, 2, 3]})
    assert r_map["out"].output.tolist() == [2, 4, 6]
=======
def test_calling_add_with_autogen_mapspec():
    def foo(vector):
        return vector

    def bar(inpt, factor):
        return inpt * factor

    pipeline = Pipeline([])
    pipeline.add(PipeFunc(func=foo, output_name="foo_out"))
    pipeline.add(
        PipeFunc(
            func=bar,
            output_name="bar_out",
            renames={"inpt": "foo_out"},
            mapspec="foo_out[i], factor[i] -> bar_out[i]",
        ),
    )

    results = pipeline.map(
        inputs={"vector": [1, 2, 3], "factor": [1, 2, 3]},
        internal_shapes={"foo_out": (3,)},
    )
    assert results["bar_out"].output.tolist() == [1, 4, 9]
>>>>>>> 790a5d9e
<|MERGE_RESOLUTION|>--- conflicted
+++ resolved
@@ -1886,7 +1886,6 @@
     assert pipeline(a=1) == (1, [])
 
 
-<<<<<<< HEAD
 def test_mapping_over_bound() -> None:
     @pipefunc(output_name="out", mapspec="a[i], b[i] -> out[i]", bound={"b": [1, 2, 3]})
     def f(a, b):
@@ -1905,7 +1904,8 @@
     pipeline = Pipeline([f])
     r_map = pipeline.map(inputs={"a": [1, 2, 3]})
     assert r_map["out"].output.tolist() == [2, 4, 6]
-=======
+
+
 def test_calling_add_with_autogen_mapspec():
     def foo(vector):
         return vector
@@ -1928,5 +1928,4 @@
         inputs={"vector": [1, 2, 3], "factor": [1, 2, 3]},
         internal_shapes={"foo_out": (3,)},
     )
-    assert results["bar_out"].output.tolist() == [1, 4, 9]
->>>>>>> 790a5d9e
+    assert results["bar_out"].output.tolist() == [1, 4, 9]